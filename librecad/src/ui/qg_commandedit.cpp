/****************************************************************************
**
** This file is part of the LibreCAD project, a 2D CAD program
**
** Copyright (C) 2010 R. van Twisk (librecad@rvt.dds.nl)
** Copyright (C) 2001-2003 RibbonSoft. All rights reserved.
** Copyright (C) 2016 ravas (github.com/r-a-v-a-s)
**
** This file may be distributed and/or modified under the terms of the
** GNU General Public License version 2 as published by the Free Software 
** Foundation and appearing in the file gpl-2.0.txt included in the
** packaging of this file.
**
** This program is distributed in the hope that it will be useful,
** but WITHOUT ANY WARRANTY; without even the implied warranty of
** MERCHANTABILITY or FITNESS FOR A PARTICULAR PURPOSE.  See the
** GNU General Public License for more details.
** 
** You should have received a copy of the GNU General Public License
** along with this program; if not, write to the Free Software
** Foundation, Inc., 51 Franklin Street, Fifth Floor, Boston, MA  02110-1301  USA
**
** This copyright notice MUST APPEAR in all copies of the script!  
**
**********************************************************************/

#include "qg_commandedit.h"

#include <QApplication>
#include <QClipboard>
#include <QFile>
#include <QKeyEvent>
#include <QRegularExpression>
#include <QTextStream>

#include "rs_commands.h"
#include "rs_math.h"
#include "rs_settings.h"

namespace {
// Limits for command file reading
// limit for the number of lines read together
constexpr unsigned g_maxLinesToRead = 10240;
// the maximum line length allowed
constexpr unsigned g_maxLineLength = 4096;
}

/**
 * Default Constructor. You must call init manually if you choose
 * to use this constructor.
 */
QG_CommandEdit::QG_CommandEdit(QWidget* parent)
    : QLineEdit(parent)
    , keycode_mode(false)
    , relative_ray("none")
    , calculator_mode(false)

{
    setStyleSheet("selection-color: white; selection-background-color: green;");
    setFrame(false);
    setFocusPolicy(Qt::StrongFocus);
}

/**
 * Bypass for key press events from the tab key.
 */
bool QG_CommandEdit::event(QEvent* e) {
    if (e->type()==QEvent::KeyPress) {
        QKeyEvent* k = (QKeyEvent*)e;
        switch(k->key()) {
        case Qt::Key_Tab:
            emit tabPressed();
            return true;
            // case Qt::Key_Space:
            // if (RS_SETTINGS->readNumEntry("/Keyboard/ToggleFreeSnapOnSpace", false)) {
            //     emit spacePressed();
            // }
            // break;
        default:
            break;
        }
    }

    return QLineEdit::event(e);
}

/**
 * History (arrow key up/down) support, tab.
 */
void QG_CommandEdit::keyPressEvent(QKeyEvent* e)
{
    if (e->modifiers() & Qt::ControlModifier)
    {
        auto value = text();

        if (value.isEmpty())
            value = relative_ray;

        QString r_string;

        switch (e->key())
        {
        case Qt::Key_Up:
            r_string = "0," + value;
            break;
        case Qt::Key_Down:
            r_string = "0,-" + value;
            break;
        case Qt::Key_Right:
            r_string = value + ",0";
            break;
        case Qt::Key_Left:
            r_string = "-" + value + ",0";
            break;
        default:
            QLineEdit::keyPressEvent(e);
            return;
        }

        // r_string is empty when Ctrl is pressed
        if (!r_string.isEmpty())
        {
            if (value == "none")
            {
                emit message(
                            QObject::tr("You must input a distance first.")
                            );
            }
            else
            {
                relative_ray = value;
                emit command("@"+r_string);
            }
        }
        return;
    }

    switch (e->key())
    {
    case Qt::Key_Up:
        if (!historyList.isEmpty() && it > historyList.begin())
        {
            it--;
            setText(*it);
        }
        break;

    case Qt::Key_Down:
        if (!historyList.isEmpty() && it < historyList.end() )
        {
            it++;
            if (it<historyList.end()) {
                setText(*it);
            }
            else {
                setText("");
            }
        }
        break;

    case Qt::Key_Enter:
    case Qt::Key_Return:
        processInput(text());
        break;
    case Qt::Key_Space:
        if (RS_SETTINGS->readNumEntry("/Keyboard/EvaluateCommandOnSpace", true))
            processInput(text());
        else if (!text().isEmpty())
            QLineEdit::keyPressEvent(e);
        break;
    case Qt::Key_Escape:
        if (text().isEmpty()) {
            emit escape();
        }
        else {
            setText("");
        }
        break;

    default:
        QLineEdit::keyPressEvent(e);
        break;
    }

    if (keycode_mode)
    {
        auto input = text();
        if (input.size() == 2)
        {
            emit keycode(input);
        }
    }
}

void QG_CommandEdit::evaluateExpression(QString input)
{
    static QRegularExpression regex(R"~(([\d\.]+)deg|d)~");
    input.replace(regex, R"~(\1*pi/180)~");
    bool ok = true;
    double result = RS_Math::eval(input, &ok);
    if (ok)
        emit message(input + " = " + QString::number(result, 'g', 12));
    else
        emit message(QObject::tr("Calculator error for input: ") + input);
}

void QG_CommandEdit::focusInEvent(QFocusEvent *e) {
    emit focusIn();
    QLineEdit::focusInEvent(e);
}

void QG_CommandEdit::focusOutEvent(QFocusEvent *e) {
    emit focusOut();
    QLineEdit::focusOutEvent(e);
}

void QG_CommandEdit::processInput(QString input)
{
    // author: ravas

    // convert 10..0 to @10,0
    QRegularExpression regex(R"~(([-\w\.\\]+)\.\.)~");
    input.replace(regex, "@\\1,");

    if (isForeignCommand(input))
    {
        if (input.contains(";"))
        {
            foreach (auto str, input.split(";"))
            {
                if (str.contains("\\"))
                    processVariable(str);
                else
                    emit command(str);
            }
        }
        else
        {
            if (input.contains("\\"))
                processVariable(input);
            else
                emit command(input);
        }

        historyList.append(input);
        it = historyList.end();
    } else if (input == "") {
        emit command("");
    }
    clear();
}

/**
 * @brief extractCliCal, filter cli calculator math expression
 * @param cmd, cli string
 * @return empty string, if calculation is performed; the input string, otherwise
 */
QString QG_CommandEdit::filterCliCal(const QString& cmd)
{
    QString str=cmd.trimmed();
    static const QRegularExpression calCmd(R"(^\s*(cal|calculate)\s?)", QRegularExpression::CaseInsensitiveOption);
    QRegularExpressionMatch match = calCmd.match(str);
    if(!(match.hasMatch()
         || str.startsWith(QObject::tr("cal ","command to trigger cli calculator"), Qt::CaseInsensitive)
         || str.startsWith(QObject::tr("calculate ","command to trigger cli calculator"), Qt::CaseInsensitive)
                           )) {
        return cmd;
    }
    int index = match.capturedEnd(0);
    bool spaceFound=(index>=0);
    str=str.mid(index);
    static QRegularExpression reSpace(R"(\S)");
    index=str.indexOf(reSpace);
    if(!(spaceFound && index>=0))
        return cmd;
    str=str.mid(index);
    if (!str.isEmpty())
    {
        // Do calculation
        bool okay=false;
        double result = RS_Math::eval(str, &okay);
        if (okay) {
            emit message(QString("%1 =%2").arg(str).arg(result, 12, 'g'));
            return {};
        }
    }
    return cmd;
}

bool QG_CommandEdit::isForeignCommand(QString input)
{
    // author: ravas

    bool r_value = true;

    if (input == tr("clear"))
    {
        emit clearCommandsHistory();
        r_value = false;
    }
    else if ((input = filterCliCal(input)).isEmpty()) {
        r_value = false;
    }
    else if (input == QObject::tr("cal"))
    {
        calculator_mode = !calculator_mode;
        if(calculator_mode)
            emit message(QObject::tr("Calculator mode: On"));
        else
            emit message(QObject::tr("Calculator mode: Off"));
        r_value = false;
    }
    else if (calculator_mode)
    {
        evaluateExpression(input);
        r_value = false;
    }
    else if (input.contains("="))
    {
        auto var_value = input.split("=");
        variables[var_value[0]] = var_value[1];
        r_value = false;
    }
    return r_value;
}

void QG_CommandEdit::processVariable(QString input)
{
    // author: ravas

    if (input.contains(","))
    {
        QString rel = "";

        if (input.contains("@"))
        {
            rel = "@";
            input.remove("@");
        }

        auto x_y = input.split(",");
        if (x_y[0].contains("\\"))
        {
            x_y[0].remove("\\");
            if (variables.contains(x_y[0]))
                x_y[0] = variables[x_y[0]];
        }
        if (x_y[1].contains("\\"))
        {
            x_y[1].remove("\\");
            if (variables.contains(x_y[1]))
                x_y[1] = variables[x_y[1]];
        }
        emit command(rel + x_y[0] + "," + x_y[1]);
        return;
    }

    input.remove("\\");
    if (variables.contains(input))
    {
        input = variables[input];
        if (input.contains(";"))
        {
            foreach (auto str, input.split(";"))
            {
                if (str.contains("\\"))
                    processVariable(str);
                else
                    emit command(str);
            }
        }
        else emit command(input);
    }
}

void QG_CommandEdit::readCommandFile(const QString& path)
{
    // author: ravas
    QFile file(path);
    if (!file.open(QIODevice::ReadOnly | QIODevice::Text))
        return;

    // keep the pos of the read part
    size_t pos = 0;
    bool ended = false;
    while (!ended) {
        if (!file.isOpen())
        {
            if (!file.open(QIODevice::ReadOnly | QIODevice::Text))
                break;
            file.skip(pos);
        }

        // read lines to buffer and close the file immediately
        QTextStream txt_stream(&file);
        QStringList lines;
<<<<<<< HEAD
        for (unsigned int i = 0; i < g_maxLinesToRead; ++i) {
=======
        for(unsigned i=0; i < g_maxLinesToRead; ++i) {
>>>>>>> 512680e6
            if (txt_stream.atEnd())
                break;
            lines << txt_stream.readLine(g_maxLineLength);
        }
        ended = txt_stream.atEnd();
        pos = txt_stream.pos();

        // Issue #1803: close the file to avoid blocking command loading
        file.close();

        // Process the commands while the file is closed
        for (QString line: lines) {
            line.remove(" ");
            if (!line.startsWith("#"))
                processInput(line);
        }
    }
}

void QG_CommandEdit::modifiedPaste()
{
    auto txt = qApp->clipboard()->text();
    txt.replace("\n", ";");
    setText(txt);
}

<|MERGE_RESOLUTION|>--- conflicted
+++ resolved
@@ -7,7 +7,7 @@
 ** Copyright (C) 2016 ravas (github.com/r-a-v-a-s)
 **
 ** This file may be distributed and/or modified under the terms of the
-** GNU General Public License version 2 as published by the Free Software 
+** GNU General Public License version 2 as published by the Free Software
 ** Foundation and appearing in the file gpl-2.0.txt included in the
 ** packaging of this file.
 **
@@ -15,12 +15,12 @@
 ** but WITHOUT ANY WARRANTY; without even the implied warranty of
 ** MERCHANTABILITY or FITNESS FOR A PARTICULAR PURPOSE.  See the
 ** GNU General Public License for more details.
-** 
+**
 ** You should have received a copy of the GNU General Public License
 ** along with this program; if not, write to the Free Software
 ** Foundation, Inc., 51 Franklin Street, Fifth Floor, Boston, MA  02110-1301  USA
 **
-** This copyright notice MUST APPEAR in all copies of the script!  
+** This copyright notice MUST APPEAR in all copies of the script!
 **
 **********************************************************************/
 
@@ -394,11 +394,7 @@
         // read lines to buffer and close the file immediately
         QTextStream txt_stream(&file);
         QStringList lines;
-<<<<<<< HEAD
-        for (unsigned int i = 0; i < g_maxLinesToRead; ++i) {
-=======
         for(unsigned i=0; i < g_maxLinesToRead; ++i) {
->>>>>>> 512680e6
             if (txt_stream.atEnd())
                 break;
             lines << txt_stream.readLine(g_maxLineLength);
