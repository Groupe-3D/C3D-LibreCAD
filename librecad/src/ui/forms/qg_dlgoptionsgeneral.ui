--- conflicted
+++ resolved
@@ -6,11 +6,7 @@
    <rect>
     <x>0</x>
     <y>0</y>
-<<<<<<< HEAD
     <width>707</width>
-=======
-    <width>700</width>
->>>>>>> 1dbab289
     <height>600</height>
    </rect>
   </property>
@@ -43,7 +39,7 @@
        <string>&amp;Appearance</string>
       </attribute>
       <layout class="QGridLayout">
-       <item row="7" column="0" colspan="2">
+       <item row="8" column="0" colspan="2">
         <widget class="QGroupBox" name="bgLanguage">
          <property name="title">
           <string>Language</string>
@@ -81,11 +77,10 @@
           <item row="0" column="1">
            <widget class="QComboBox" name="cbLanguage"/>
           </item>
-<<<<<<< HEAD
          </layout>
         </widget>
        </item>
-       <item row="2" column="0">
+       <item row="3" column="0">
         <widget class="QGroupBox" name="gbSplash">
          <property name="sizePolicy">
           <sizepolicy hsizetype="Preferred" vsizetype="Preferred">
@@ -116,7 +111,7 @@
          </layout>
         </widget>
        </item>
-       <item row="3" column="0">
+       <item row="4" column="0">
         <widget class="QGroupBox" name="buttonGroup5_2">
          <property name="title">
           <string>Fontsize</string>
@@ -182,15 +177,8 @@
          </layout>
         </widget>
        </item>
-       <item row="0" column="1" rowspan="3">
+       <item row="0" column="1" rowspan="4">
         <widget class="QGroupBox" name="bgGraphicColors">
-=======
-         </layout>
-        </widget>
-       </item>
-       <item row="0" column="0">
-        <widget class="QGroupBox" name="bgGraphicView">
->>>>>>> 1dbab289
          <property name="title">
           <string>Graphic Colors</string>
          </property>
@@ -211,7 +199,6 @@
             </property>
            </widget>
           </item>
-<<<<<<< HEAD
           <item row="4" column="2">
            <widget class="QComboBox" name="cbHighlightedColor">
             <property name="editable">
@@ -317,10 +304,6 @@
           </item>
           <item row="2" column="0">
            <widget class="QLabel" name="lMetaGridColor">
-=======
-          <item row="3" column="0">
-           <widget class="QLabel" name="lMaxPreview">
->>>>>>> 1dbab289
             <property name="text">
              <string>&amp;Meta Grid Color:</string>
             </property>
@@ -510,7 +493,6 @@
               <string>Lavender</string>
              </property>
             </item>
-<<<<<<< HEAD
             <item>
              <property name="text">
               <string>LightGrey</string>
@@ -592,50 +574,6 @@
             </property>
            </widget>
           </item>
-=======
-           </widget>
-          </item>
-         </layout>
-        </widget>
-       </item>
-       <item row="1" column="0">
-        <widget class="QGroupBox" name="gbSplash">
-         <property name="sizePolicy">
-          <sizepolicy hsizetype="Preferred" vsizetype="Preferred">
-           <horstretch>0</horstretch>
-           <verstretch>0</verstretch>
-          </sizepolicy>
-         </property>
-         <property name="minimumSize">
-          <size>
-           <width>0</width>
-           <height>0</height>
-          </size>
-         </property>
-         <property name="title">
-          <string>Splash Window</string>
-         </property>
-         <layout class="QGridLayout" name="splashGridLayout">
-          <item row="0" column="0">
-           <widget class="QCheckBox" name="cbSplash">
-            <property name="text">
-             <string>Display Splash</string>
-            </property>
-            <property name="checked">
-             <bool>false</bool>
-            </property>
-           </widget>
-          </item>
-         </layout>
-        </widget>
-       </item>
-       <item row="0" column="1" rowspan="4">
-        <widget class="QGroupBox" name="bgColors">
-         <property name="title">
-          <string>Colors</string>
-         </property>
-         <layout class="QGridLayout">
->>>>>>> 1dbab289
           <item row="3" column="1">
            <widget class="QPushButton" name="pb_selected">
             <property name="text">
@@ -1176,7 +1114,7 @@
          </layout>
         </widget>
        </item>
-       <item row="0" column="0"  rowspan="2">
+       <item row="0" column="0" rowspan="2">
         <widget class="QGroupBox" name="bgGraphicView">
          <property name="title">
           <string>Graphic View</string>
@@ -1315,7 +1253,7 @@
          </layout>
         </widget>
        </item>
-       <item row="3" column="1">
+       <item row="4" column="1">
         <widget class="QGroupBox" name="bgGuiColors">
          <property name="title">
           <string>GUI Colors</string>
@@ -1432,146 +1370,38 @@
               <string>White</string>
              </property>
             </item>
-<<<<<<< HEAD
-=======
-           </widget>
-          </item>
-          <item row="6" column="0">
-           <widget class="QLabel" name="label_2">
-            <property name="text">
-             <string>&amp;Handle Color:</string>
-            </property>
-            <property name="buddy">
-             <cstring>cbHandleColor</cstring>
-            </property>
-           </widget>
-          </item>
-          <item row="7" column="0">
-           <widget class="QLabel" name="label_3">
-            <property name="text">
-             <string>&amp;End Handle Color:</string>
-            </property>
-            <property name="buddy">
-             <cstring>cbEndHandleColor</cstring>
-            </property>
            </widget>
           </item>
          </layout>
         </widget>
        </item>
        <item row="2" column="0">
-        <widget class="QGroupBox" name="icons">
+        <widget class="QGroupBox" name="groupBox_2">
          <property name="title">
           <string>Icons</string>
          </property>
          <widget class="QWidget" name="horizontalLayoutWidget">
           <property name="geometry">
            <rect>
-            <x>10</x>
-            <y>30</y>
+            <x>9</x>
+            <y>29</y>
             <width>311</width>
             <height>31</height>
            </rect>
           </property>
           <layout class="QHBoxLayout" name="horizontalLayout_3">
-           <property name="spacing">
-            <number>6</number>
-           </property>
-           <property name="leftMargin">
-            <number>9</number>
-           </property>
-           <property name="topMargin">
-            <number>4</number>
-           </property>
-           <property name="rightMargin">
-            <number>9</number>
-           </property>
-           <property name="bottomMargin">
-            <number>4</number>
-           </property>
            <item>
             <widget class="QCheckBox" name="cb_icon_size">
              <property name="text">
-              <string>Custom Size</string>
+              <string>Custom size</string>
              </property>
             </widget>
            </item>
            <item>
-            <widget class="QSpinBox" name="sb_icon_size">
-             <property name="toolTip">
-              <string/>
-             </property>
-            </widget>
+            <widget class="QSpinBox" name="sb_icon_size"/>
            </item>
           </layout>
          </widget>
-        </widget>
-       </item>
-       <item row="3" column="0">
-        <widget class="QGroupBox" name="buttonGroup5_2">
-         <property name="title">
-          <string>Fontsize</string>
-         </property>
-         <layout class="QGridLayout">
-          <item row="0" column="1">
-           <widget class="QComboBox" name="cbSizeStatus">
-            <property name="editable">
-             <bool>true</bool>
-            </property>
-            <item>
-             <property name="text">
-              <string notr="true">5</string>
-             </property>
-            </item>
-            <item>
-             <property name="text">
-              <string notr="true">6</string>
-             </property>
-            </item>
-            <item>
-             <property name="text">
-              <string notr="true">7</string>
-             </property>
-            </item>
-            <item>
-             <property name="text">
-              <string notr="true">8</string>
-             </property>
-            </item>
-            <item>
-             <property name="text">
-              <string notr="true">9</string>
-             </property>
-            </item>
-            <item>
-             <property name="text">
-              <string notr="true">10</string>
-             </property>
-            </item>
-            <item>
-             <property name="text">
-              <string notr="true">11</string>
-             </property>
-            </item>
-            <item>
-             <property name="text">
-              <string notr="true">12</string>
-             </property>
-            </item>
-           </widget>
-          </item>
-          <item row="0" column="0">
-           <widget class="QLabel" name="lSizeStatus">
-            <property name="text">
-             <string>Statusbar:</string>
-            </property>
-            <property name="wordWrap">
-             <bool>false</bool>
-            </property>
->>>>>>> 1dbab289
-           </widget>
-          </item>
-         </layout>
         </widget>
        </item>
       </layout>
