--- conflicted
+++ resolved
@@ -197,7 +197,6 @@
     bool isVisibleInBlockList() const;
 
     /**
-<<<<<<< HEAD
      * Sets selection state of the block in block list
      *
      * @param v true: selected, false: deselected
@@ -208,7 +207,8 @@
      * Returns selection state of the block in block list
      */
     bool isSelectedInBlockList() const;
-=======
+
+    /**
      * Block may contain inserts of other blocks.
      * Find name of the nested block that contain the insert
      * of specified block.
@@ -218,7 +218,6 @@
      * @return block name chain to the block that contain searched insert
      */
     QStringList findNestedInsert(const QString& bName);
->>>>>>> 1b8a6c38
 
 protected:
 	//! Block data
