--- conflicted
+++ resolved
@@ -109,11 +109,7 @@
  * @return The angle from zero to this vector (in rad).
  */
 double RS_Vector::angle() const {
-<<<<<<< HEAD
     return RS_Math::correctAngle(atan2(y,x));
-=======
-    return fmod(2*M_PI+atan2(y,x),2*M_PI);
->>>>>>> 55fa7f5f
 //    double ret = 0.0;
 //    double m = magnitude();
 //
@@ -680,17 +676,15 @@
             vector[i].rotate(center, ang);
         }
     }
-<<<<<<< HEAD
-=======
-}
-/**
- * Move all vectors around the given center by the given angle.
+}
+
+/**
+ * Move all vectors around the given center by the given vector.
  */
 void RS_VectorSolutions::move(RS_Vector vp) {
     for (int i=0; i<num; i++) {
         if (vector[i].valid) vector[i].move(vp);
     }
->>>>>>> 55fa7f5f
 }
 
 
