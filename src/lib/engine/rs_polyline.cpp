--- conflicted
+++ resolved
@@ -390,8 +390,6 @@
   *@Author, Dongxu Li
   */
 bool RS_Polyline::offset(const RS_Vector& coord, const double& distance){
-<<<<<<< HEAD
-=======
         double dist;
         //find the nearest one
         RS_Entity* en= getNearestEntity(coord, &dist, RS2::ResolveNone);
@@ -430,7 +428,6 @@
 
 //        }while(i<length);
 
->>>>>>> e71c93a0
 
 }
 
