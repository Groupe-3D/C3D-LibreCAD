/****************************************************************************
**
** This file is part of the LibreCAD project, a 2D CAD program
**
** Copyright (C) 2010 R. van Twisk (librecad@rvt.dds.nl)
** Copyright (C) 2001-2003 RibbonSoft. All rights reserved.
**
**
** This file may be distributed and/or modified under the terms of the
** GNU General Public License version 2 as published by the Free Software
** Foundation and appearing in the file gpl-2.0.txt included in the
** packaging of this file.
**
** This program is distributed in the hope that it will be useful,
** but WITHOUT ANY WARRANTY; without even the implied warranty of
** MERCHANTABILITY or FITNESS FOR A PARTICULAR PURPOSE.  See the
** GNU General Public License for more details.
**
** You should have received a copy of the GNU General Public License
** along with this program; if not, write to the Free Software
** Foundation, Inc., 51 Franklin Street, Fifth Floor, Boston, MA  02110-1301  USA
**
** This copyright notice MUST APPEAR in all copies of the script!
**
**********************************************************************/


#include "rs_line.h"

#include "rs_debug.h"
#include "rs_graphicview.h"
#include "rs_painter.h"
#include "rs_graphic.h"
#include "rs_linetypepattern.h"

/**
 * Constructor.
 */
RS_Line::RS_Line(RS_EntityContainer* parent,
                 const RS_LineData& d)
    :RS_AtomicEntity(parent), data(d) {
    calculateBorders();
}



/**
 * Destructor.
 */
RS_Line::~RS_Line() {}




RS_Entity* RS_Line::clone() {
    RS_Line* l = new RS_Line(*this);
    l->initId();
    return l;
}



void RS_Line::calculateBorders() {
    minV = RS_Vector::minimum(data.startpoint, data.endpoint);
    maxV = RS_Vector::maximum(data.startpoint, data.endpoint);
}



RS_VectorSolutions RS_Line::getRefPoints() {
    RS_VectorSolutions ret(data.startpoint, data.endpoint);
    return ret;
}


RS_Vector RS_Line::getNearestEndpoint(const RS_Vector& coord,
                                      double* dist) {
    double dist1, dist2;
    RS_Vector* nearerPoint;

    dist1 = data.startpoint.distanceTo(coord);
    dist2 = data.endpoint.distanceTo(coord);

    if (dist2<dist1) {
        if (dist!=NULL) {
            *dist = dist2;
        }
        nearerPoint = &data.endpoint;
    } else {
        if (dist!=NULL) {
            *dist = dist1;
        }
        nearerPoint = &data.startpoint;
    }

    return *nearerPoint;
}



RS_Vector RS_Line::getNearestPointOnEntity(const RS_Vector& coord,
        bool onEntity, double* dist, RS_Entity** entity) {

    if (entity!=NULL) {
        *entity = this;
    }

    RS_Vector ae = data.endpoint-data.startpoint;
    RS_Vector ea = data.startpoint-data.endpoint;
    RS_Vector ap = coord-data.startpoint;
    RS_Vector ep = coord-data.endpoint;

    if (ae.magnitude()<1.0e-6 || ea.magnitude()<1.0e-6) {
        if (dist!=NULL) {
            *dist = RS_MAXDOUBLE;
        }
        return RS_Vector(false);
    }

    // Orthogonal projection from both sides:
    RS_Vector ba = ae * RS_Vector::dotP(ae, ap)
                   / (ae.magnitude()*ae.magnitude());
    RS_Vector be = ea * RS_Vector::dotP(ea, ep)
                   / (ea.magnitude()*ea.magnitude());

    // Check if the projection is within this line:
    if (onEntity==true &&
            (ba.magnitude()>ae.magnitude() || be.magnitude()>ea.magnitude())) {
        return getNearestEndpoint(coord, dist);
    } else {
        if (dist!=NULL) {
            *dist = coord.distanceTo(data.startpoint+ba);
        }
        return data.startpoint+ba;
    }
}



RS_Vector RS_Line::getNearestCenter(const RS_Vector& coord,
                                    double* dist) {

    RS_Vector p = (data.startpoint + data.endpoint)/2.0;

    if (dist!=NULL) {
        *dist = p.distanceTo(coord);
    }

    return p;
}



RS_Vector RS_Line::getNearestMiddle(const RS_Vector& coord,
                                    double* dist) {
    return getNearestCenter(coord, dist);
}



RS_Vector RS_Line::getNearestDist(double distance,
                                  const RS_Vector& coord,
                                  double* dist) {

    double a1 = getAngle1();

    RS_Vector dv;
    dv.setPolar(distance, a1);

    RS_Vector p1 = data.startpoint + dv;
    RS_Vector p2 = data.endpoint - dv;

    double dist1, dist2;
    RS_Vector* nearerPoint;

    dist1 = p1.distanceTo(coord);
    dist2 = p2.distanceTo(coord);

    if (dist2<dist1) {
        if (dist!=NULL) {
            *dist = dist2;
        }
        nearerPoint = &p2;
    } else {
        if (dist!=NULL) {
            *dist = dist1;
        }
        nearerPoint = &p1;
    }

    return *nearerPoint;
}



RS_Vector RS_Line::getNearestDist(double distance,
                                  bool startp) {

    double a1 = getAngle1();

    RS_Vector dv;
    dv.setPolar(distance, a1);
    RS_Vector ret;

    if (startp) {
        ret = data.startpoint + dv;
    }
    else {
        ret = data.endpoint - dv;
    }

    return ret;

}


/*RS_Vector RS_Line::getNearestRef(const RS_Vector& coord,
                                 double* dist) {
    double d1, d2, d;
    RS_Vector p;
    RS_Vector p1 = getNearestEndpoint(coord, &d1);
    RS_Vector p2 = getNearestMiddle(coord, &d2);

    if (d1<d2) {
        d = d1;
        p = p1;
    } else {
        d = d2;
        p = p2;
    }

    if (dist!=NULL) {
        *dist = d;
    }

    return p;
}*/


double RS_Line::getDistanceToPoint(const RS_Vector& coord,
                                   RS_Entity** entity,
                                   RS2::ResolveLevel /*level*/,
                                   double /*solidDist*/) {

    RS_DEBUG->print("RS_Line::getDistanceToPoint");

    if (entity!=NULL) {
        *entity = this;
    }
    // check endpoints first:
    double dist = coord.distanceTo(getStartpoint());
    if (dist<1.0e-4) {
        RS_DEBUG->print("RS_Line::getDistanceToPoint: OK1");
        return dist;
    }
    dist = coord.distanceTo(getEndpoint());
    if (dist<1.0e-4) {
        RS_DEBUG->print("RS_Line::getDistanceToPoint: OK2");
        return dist;
    }

    dist = RS_MAXDOUBLE;
    RS_Vector ae = data.endpoint-data.startpoint;
    RS_Vector ea = data.startpoint-data.endpoint;
    RS_Vector ap = coord-data.startpoint;
    RS_Vector ep = coord-data.endpoint;

    if (ae.magnitude()<1.0e-6 || ea.magnitude()<1.0e-6) {
        RS_DEBUG->print("RS_Line::getDistanceToPoint: OK2a");
        return dist;
    }

    // Orthogonal projection from both sides:
    RS_Vector ba = ae * RS_Vector::dotP(ae, ap) /
                   RS_Math::pow(ae.magnitude(), 2);
    RS_Vector be = ea * RS_Vector::dotP(ea, ep) /
                   RS_Math::pow(ea.magnitude(), 2);

    // Check if the projection is outside this line:
    if (ba.magnitude()>ae.magnitude() || be.magnitude()>ea.magnitude()) {
        // return distance to endpoint
        getNearestEndpoint(coord, &dist);
        RS_DEBUG->print("RS_Line::getDistanceToPoint: OK3");
        return dist;
    }
    //RS_DEBUG->print("ba: %f", ba.magnitude());
    //RS_DEBUG->print("ae: %f", ae.magnitude());

    RS_Vector cp = RS_Vector::crossP(ap, ae);
    dist = cp.magnitude() / ae.magnitude();

    RS_DEBUG->print("RS_Line::getDistanceToPoint: OK4");

    return dist;
}



void RS_Line::moveStartpoint(const RS_Vector& pos) {
    data.startpoint = pos;
    calculateBorders();
}



void RS_Line::moveEndpoint(const RS_Vector& pos) {
    data.endpoint = pos;
    calculateBorders();
}



<<<<<<< HEAD
RS_Vector RS_Line::prepareTrim(const RS_Vector& trimCoord,
                               const RS_VectorSolutions& trimSol) {
//prepare trimming for multiple intersections
    if ( ! trimSol.hasValid()) return(RS_Vector(false));
    if ( trimSol.getNumber() == 1 ) return(trimSol.get(0));
    return trimSol.getClosest(trimCoord,NULL,0);
}

RS2::Ending RS_Line::getTrimPoint(const RS_Vector& trimCoord,
                                  const RS_Vector& trimPoint) {
    RS_Vector vp1=getStartpoint() - trimCoord;
    RS_Vector vp2=trimPoint - trimCoord;
    if ( RS_Vector::dotP(vp1,vp2) < 0 ) {
        return RS2::EndingEnd;
    } else {
=======
RS2::Ending RS_Line::getTrimPoint(const RS_Vector& coord,
                                  const RS_Vector& trimPoint) {

    double angEl = getAngle1();
    double angM = trimPoint.angleTo(coord);
    double angDif = angEl-angM;

    if (angDif<0.0) {
        angDif*=-1.0;
    }
    if (angDif>M_PI) {
        angDif=2*M_PI-angDif;
    }

    if (angDif<M_PI/2.0) {
>>>>>>> 55fa7f5f
        return RS2::EndingStart;
    } else {
        return RS2::EndingEnd;
    }
}


void RS_Line::reverse() {
    RS_Vector v = data.startpoint;
    data.startpoint = data.endpoint;
    data.endpoint = v;
}



bool RS_Line::hasEndpointsWithinWindow(RS_Vector v1, RS_Vector v2) {
    if (data.startpoint.isInWindow(v1, v2) ||
            data.endpoint.isInWindow(v1, v2)) {
        return true;
    } else {
        return false;
    }
}


void RS_Line::move(RS_Vector offset) {
    RS_DEBUG->print("RS_Line::move1: sp: %f/%f, ep: %f/%f",
                    data.startpoint.x, data.startpoint.y,
                    data.endpoint.x, data.endpoint.y);

    RS_DEBUG->print("RS_Line::move1: offset: %f/%f", offset.x, offset.y);

    data.startpoint.move(offset);
    data.endpoint.move(offset);
    calculateBorders();
    RS_DEBUG->print("RS_Line::move2: sp: %f/%f, ep: %f/%f",
                    data.startpoint.x, data.startpoint.y,
                    data.endpoint.x, data.endpoint.y);
<<<<<<< HEAD
=======
}

void RS_Line::rotate(double angle) {
    RS_DEBUG->print("RS_Line::rotate");
    RS_DEBUG->print("RS_Line::rotate1: sp: %f/%f, ep: %f/%f",
                    data.startpoint.x, data.startpoint.y,
                    data.endpoint.x, data.endpoint.y);
    data.startpoint.rotate(angle);
    data.endpoint.rotate(angle);
    RS_DEBUG->print("RS_Line::rotate2: sp: %f/%f, ep: %f/%f",
                    data.startpoint.x, data.startpoint.y,
                    data.endpoint.x, data.endpoint.y);
    calculateBorders();
    RS_DEBUG->print("RS_Line::rotate: OK");
>>>>>>> 55fa7f5f
}



void RS_Line::rotate(RS_Vector center, double angle) {
    RS_DEBUG->print("RS_Line::rotate");
    RS_DEBUG->print("RS_Line::rotate1: sp: %f/%f, ep: %f/%f",
                    data.startpoint.x, data.startpoint.y,
                    data.endpoint.x, data.endpoint.y);
    data.startpoint.rotate(center, angle);
    data.endpoint.rotate(center, angle);
    RS_DEBUG->print("RS_Line::rotate2: sp: %f/%f, ep: %f/%f",
                    data.startpoint.x, data.startpoint.y,
                    data.endpoint.x, data.endpoint.y);
    calculateBorders();
    RS_DEBUG->print("RS_Line::rotate: OK");
}



void RS_Line::scale(RS_Vector center, RS_Vector factor) {
    RS_DEBUG->print("RS_Line::scale1: sp: %f/%f, ep: %f/%f",
                    data.startpoint.x, data.startpoint.y,
                    data.endpoint.x, data.endpoint.y);
    data.startpoint.scale(center, factor);
    data.endpoint.scale(center, factor);
    RS_DEBUG->print("RS_Line::scale2: sp: %f/%f, ep: %f/%f",
                    data.startpoint.x, data.startpoint.y,
                    data.endpoint.x, data.endpoint.y);
    calculateBorders();
}



void RS_Line::mirror(RS_Vector axisPoint1, RS_Vector axisPoint2) {
    data.startpoint.mirror(axisPoint1, axisPoint2);
    data.endpoint.mirror(axisPoint1, axisPoint2);
    calculateBorders();
}


/**
 * Stretches the given range of the entity by the given offset.
 */
void RS_Line::stretch(RS_Vector firstCorner,
                      RS_Vector secondCorner,
                      RS_Vector offset) {

    if (getStartpoint().isInWindow(firstCorner,
                                   secondCorner)) {
        moveStartpoint(getStartpoint() + offset);
    }
    if (getEndpoint().isInWindow(firstCorner,
                                 secondCorner)) {
        moveEndpoint(getEndpoint() + offset);
    }
}



void RS_Line::moveRef(const RS_Vector& ref, const RS_Vector& offset) {
    if (ref.distanceTo(data.startpoint)<1.0e-4) {
        moveStartpoint(data.startpoint+offset);
    }
    if (ref.distanceTo(data.endpoint)<1.0e-4) {
        moveEndpoint(data.endpoint+offset);
    }
}




void RS_Line::draw(RS_Painter* painter, RS_GraphicView* view, double patternOffset) {
    if (painter==NULL || view==NULL) {
        return;
    }

    if (getPen().getLineType()==RS2::SolidLine ||
            isSelected() ||
            view->getDrawingMode()==RS2::ModePreview) {

        painter->drawLine(view->toGui(getStartpoint()),
                          view->toGui(getEndpoint()));
    } else {
        double styleFactor = getStyleFactor(view);
        if (styleFactor<0.0) {
            painter->drawLine(view->toGui(getStartpoint()),
                              view->toGui(getEndpoint()));
            return;
        }

        // Pattern:
        RS_LineTypePattern* pat;
        if (isSelected()) {
            pat = &patternSelected;
        } else {
            pat = view->getPattern(getPen().getLineType());
        }
        if (pat==NULL) {
            RS_DEBUG->print(RS_Debug::D_WARNING,
                            "RS_Line::draw: Invalid line pattern");
            return;
        }

        // Pen to draw pattern is always solid:
        RS_Pen pen = painter->getPen();

        pen.setLineType(RS2::SolidLine);
        painter->setPen(pen);

        // index counter
        int i;

        // line data:
        double length = getLength();
        double angle = getAngle1();

        // pattern segment length:
        double patternSegmentLength = 0.0;

        // create pattern:
        RS_Vector* dp = new RS_Vector[pat->num];

        for (i=0; i<pat->num; ++i) {
            dp[i] = RS_Vector(cos(angle) * fabs(pat->pattern[i] * styleFactor),
                              sin(angle) * fabs(pat->pattern[i] * styleFactor));

            patternSegmentLength += fabs(pat->pattern[i] * styleFactor);
<<<<<<< HEAD
        }

        // handle pattern offset:
        int m;
        if (patternOffset<0.0) {
            m = (int)ceil(patternOffset / patternSegmentLength);
        }
        else {
            m = (int)floor(patternOffset / patternSegmentLength);
        }

=======
        }

        // handle pattern offset:
        int m;
        if (patternOffset<0.0) {
            m = (int)ceil(patternOffset / patternSegmentLength);
        }
        else {
            m = (int)floor(patternOffset / patternSegmentLength);
        }

>>>>>>> 55fa7f5f
        patternOffset -= (m*patternSegmentLength);
        //if (patternOffset<0.0) {
        //	patternOffset+=patternSegmentLength;
        //}
        //RS_DEBUG->print("pattern. offset: %f", patternOffset);
        RS_Vector patternOffsetVec;
        patternOffsetVec.setPolar(patternOffset, angle);

        double tot=patternOffset;
        i=0;
        bool done = false;
        bool cutStartpoint, cutEndpoint, drop;
        RS_Vector curP=getStartpoint()+patternOffsetVec;

        do {
            cutStartpoint = false;
            cutEndpoint = false;
            drop = false;

            // line segment (otherwise space segment)
            if (pat->pattern[i]>0.0) {
                // drop the whole pattern segment line:
                if (tot+pat->pattern[i]*styleFactor < 0.0) {
                    drop = true;
                }
                else {
                    // trim startpoint of pattern segment line to line startpoint
                    if (tot < 0.0) {
                        cutStartpoint = true;
                    }
                    // trim endpoint of pattern segment line to line endpoint
                    if (tot+pat->pattern[i]*styleFactor > length) {
                        cutEndpoint = true;
                    }
                }

                if (drop) {
                    // do nothing
                }
                else {
                    RS_Vector p1 = curP;
                    RS_Vector p2 = curP + dp[i];

                    if (cutStartpoint) {
                        p1 = getStartpoint();
                    }
                    if (cutEndpoint) {
                        p2 = getEndpoint();
                    }

                    painter->drawLine(view->toGui(p1),
                                      view->toGui(p2));
                }
            }
            curP+=dp[i];
            tot+=fabs(pat->pattern[i]*styleFactor);
            //RS_DEBUG->print("pattern. tot: %f", tot);
            done=tot>length;

            i++;
            if (i>=pat->num) {
                i=0;
            }
        } while(!done);

        delete[] dp;

    }
}

/**
 * Dumps the point's data to stdout.
 */
std::ostream& operator << (std::ostream& os, const RS_Line& l) {
    os << " Line: " << l.getData() << "\n";
    return os;
}

<|MERGE_RESOLUTION|>--- conflicted
+++ resolved
@@ -310,7 +310,6 @@
 
 
 
-<<<<<<< HEAD
 RS_Vector RS_Line::prepareTrim(const RS_Vector& trimCoord,
                                const RS_VectorSolutions& trimSol) {
 //prepare trimming for multiple intersections
@@ -326,26 +325,7 @@
     if ( RS_Vector::dotP(vp1,vp2) < 0 ) {
         return RS2::EndingEnd;
     } else {
-=======
-RS2::Ending RS_Line::getTrimPoint(const RS_Vector& coord,
-                                  const RS_Vector& trimPoint) {
-
-    double angEl = getAngle1();
-    double angM = trimPoint.angleTo(coord);
-    double angDif = angEl-angM;
-
-    if (angDif<0.0) {
-        angDif*=-1.0;
-    }
-    if (angDif>M_PI) {
-        angDif=2*M_PI-angDif;
-    }
-
-    if (angDif<M_PI/2.0) {
->>>>>>> 55fa7f5f
         return RS2::EndingStart;
-    } else {
-        return RS2::EndingEnd;
     }
 }
 
@@ -381,8 +361,6 @@
     RS_DEBUG->print("RS_Line::move2: sp: %f/%f, ep: %f/%f",
                     data.startpoint.x, data.startpoint.y,
                     data.endpoint.x, data.endpoint.y);
-<<<<<<< HEAD
-=======
 }
 
 void RS_Line::rotate(double angle) {
@@ -397,7 +375,6 @@
                     data.endpoint.x, data.endpoint.y);
     calculateBorders();
     RS_DEBUG->print("RS_Line::rotate: OK");
->>>>>>> 55fa7f5f
 }
 
 
@@ -526,7 +503,6 @@
                               sin(angle) * fabs(pat->pattern[i] * styleFactor));
 
             patternSegmentLength += fabs(pat->pattern[i] * styleFactor);
-<<<<<<< HEAD
         }
 
         // handle pattern offset:
@@ -538,19 +514,6 @@
             m = (int)floor(patternOffset / patternSegmentLength);
         }
 
-=======
-        }
-
-        // handle pattern offset:
-        int m;
-        if (patternOffset<0.0) {
-            m = (int)ceil(patternOffset / patternSegmentLength);
-        }
-        else {
-            m = (int)floor(patternOffset / patternSegmentLength);
-        }
-
->>>>>>> 55fa7f5f
         patternOffset -= (m*patternSegmentLength);
         //if (patternOffset<0.0) {
         //	patternOffset+=patternSegmentLength;
