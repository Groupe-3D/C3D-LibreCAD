--- conflicted
+++ resolved
@@ -40,29 +40,16 @@
     this->entityTypeList=entityTypeList;
 
     this->nextAction = nextAction;
-<<<<<<< HEAD
-    if(entityTypeList != NULL){
-//        std::cout<<"RS_ActionSelect::RS_ActionSelect(): "<<entityTypeList->size()<<std::endl;
-    }
-
-=======
     selectSingle=true;
->>>>>>> 8c7df2cf
 }
 
 
 
 void RS_ActionSelect::init(int status) {
     RS_ActionInterface::init(status);
-<<<<<<< HEAD
     if(status >= 0 ) {
         graphicView->setCurrentAction(
-                    new RS_ActionSelectSingle(*container, *graphicView, entityTypeList));
-=======
-    if(status>=0){
-        graphicView->setCurrentAction(
-                    new RS_ActionSelectSingle(*container, *graphicView,this));
->>>>>>> 8c7df2cf
+                    new RS_ActionSelectSingle(*container, *graphicView, this, entityTypeList));
     }
 }
 
