/****************************************************************************
**
** This file is part of the LibreCAD project, a 2D CAD program
**
** Copyright (C) 2010 R. van Twisk (librecad@rvt.dds.nl)
** Copyright (C) 2001-2003 RibbonSoft. All rights reserved.
**
**
** This file may be distributed and/or modified under the terms of the
** GNU General Public License version 2 as published by the Free Software 
** Foundation and appearing in the file gpl-2.0.txt included in the
** packaging of this file.
**
** This program is distributed in the hope that it will be useful,
** but WITHOUT ANY WARRANTY; without even the implied warranty of
** MERCHANTABILITY or FITNESS FOR A PARTICULAR PURPOSE.  See the
** GNU General Public License for more details.
** 
** You should have received a copy of the GNU General Public License
** along with this program; if not, write to the Free Software
** Foundation, Inc., 51 Franklin Street, Fifth Floor, Boston, MA  02110-1301  USA
**
** This copyright notice MUST APPEAR in all copies of the script!  
**
**********************************************************************/
#include "qg_snapmiddleoptions.h"

#include <qvariant.h>

/*
 *  Constructs a QG_SnapMiddleOptions as a child of 'parent', with the
 *  name 'name' and widget flags set to 'f'.
 */
QG_SnapMiddleOptions::QG_SnapMiddleOptions(QWidget* parent, Qt::WindowFlags fl)
    : QWidget(parent, fl)
{
    setupUi(this);

}

/*
 *  Destroys the object and frees any allocated resources
 */
QG_SnapMiddleOptions::~QG_SnapMiddleOptions()
{
    destroy();
    // no need to delete child widgets, Qt does it all for us
}

/*
 *  Sets the strings of the subwidgets using the current
 *  language.
 */
void QG_SnapMiddleOptions::languageChange()
{
    retranslateUi(this);
}

void QG_SnapMiddleOptions::destroy() {
    RS_SETTINGS->beginGroup("/Snap");
    RS_SETTINGS->writeEntry("/MiddlePoints", spMiddlePoints->value());
    RS_SETTINGS->endGroup();
}

void QG_SnapMiddleOptions::setMiddlePoints(int* i) {
    middlePoints = i;
    RS_SETTINGS->beginGroup("/Snap");
    RS_SETTINGS->readNumEntry("/MiddlePoints", *i);
    RS_SETTINGS->endGroup();
<<<<<<< HEAD
    if( !( *i>=0 && *i<=99)) *i=1;
=======
    if( !( *i>=1 && *i<=99)) *i=1;
>>>>>>> 6b7a9904

    spMiddlePoints->setValue(*i);
}

void QG_SnapMiddleOptions::updateMiddlePoints(const int& i) {
        if (middlePoints != NULL) {
        *middlePoints = i;
        }
}<|MERGE_RESOLUTION|>--- conflicted
+++ resolved
@@ -67,11 +67,7 @@
     RS_SETTINGS->beginGroup("/Snap");
     RS_SETTINGS->readNumEntry("/MiddlePoints", *i);
     RS_SETTINGS->endGroup();
-<<<<<<< HEAD
-    if( !( *i>=0 && *i<=99)) *i=1;
-=======
     if( !( *i>=1 && *i<=99)) *i=1;
->>>>>>> 6b7a9904
 
     spMiddlePoints->setValue(*i);
 }
