/****************************************************************************
**
** This file is part of the LibreCAD project, a 2D CAD program
**
** Copyright (C) 2010 R. van Twisk (librecad@rvt.dds.nl)
** Copyright (C) 2001-2003 RibbonSoft. All rights reserved.
**
**
** This file may be distributed and/or modified under the terms of the
** GNU General Public License version 2 as published by the Free Software
** Foundation and appearing in the file gpl-2.0.txt included in the
** packaging of this file.
**
** This program is distributed in the hope that it will be useful,
** but WITHOUT ANY WARRANTY; without even the implied warranty of
** MERCHANTABILITY or FITNESS FOR A PARTICULAR PURPOSE.  See the
** GNU General Public License for more details.
**
** You should have received a copy of the GNU General Public License
** along with this program; if not, write to the Free Software
** Foundation, Inc., 51 Franklin Street, Fifth Floor, Boston, MA  02110-1301  USA
**
** This copyright notice MUST APPEAR in all copies of the script!
**
**********************************************************************/

#include "qg_actionhandler.h"

#include "rs_dialogfactory.h"
#include "rs_commandevent.h"
#include "rs_commands.h"

#include "rs_actionblocksadd.h"
#include "rs_actionblocksattributes.h"
#include "rs_actionblockscreate.h"
#include "rs_actionblocksedit.h"
#include "rs_actionblocksexplode.h"
#include "rs_actionblocksfreezeall.h"
#include "rs_actionblocksinsert.h"
#include "rs_actionblocksremove.h"
#include "rs_actionblockstoggleview.h"
#include "rs_actiondimaligned.h"
#include "rs_actiondimangular.h"
#include "rs_actiondimdiametric.h"
#include "rs_actiondimleader.h"
#include "rs_actiondimlinear.h"
#include "rs_actiondimradial.h"
#include "rs_actiondrawarc.h"
#include "rs_actiondrawarc3p.h"
#include "rs_actiondrawarctangential.h"
#include "rs_actiondrawcircle.h"
#include "rs_actiondrawcircle2p.h"
#include "rs_actiondrawcircle3p.h"
#include "rs_actiondrawcirclecr.h"
#include "rs_actiondrawcircleinscribe.h"
#include "rs_actiondrawellipseaxis.h"
#include "rs_actiondrawellipsefocipoint.h"
#include "rs_actiondrawellipse4points.h"
#include "rs_actiondrawellipsecenter3points.h"
#include "rs_actiondrawellipseinscribe.h"
#include "rs_actiondrawhatch.h"
#include "rs_actiondrawimage.h"
#include "rs_actiondrawline.h"
#include "rs_actiondrawlineangle.h"
#include "rs_actiondrawlinebisector.h"
#include "rs_actiondrawlinefree.h"
#include "rs_actiondrawlinehorvert.h"
#include "rs_actiondrawlineparallel.h"
#include "rs_actiondrawlineparallelthrough.h"
#include "rs_actiondrawlinepolygon.h"
#include "rs_actiondrawlinepolygon2.h"
#include "rs_actiondrawlinerectangle.h"
#include "rs_actiondrawlinerelangle.h"
#include "rs_actiondrawlineorthtan.h"
#include "rs_actiondrawlinetangent1.h"
#include "rs_actiondrawlinetangent2.h"
#include "rs_actiondrawpoint.h"
#include "rs_actiondrawspline.h"
#include "rs_actiondrawtext.h"
#include "rs_actioneditcopy.h"
#include "rs_actioneditpaste.h"
#include "rs_actioneditundo.h"
#include "rs_actionfileopen.h"
#include "rs_actionfilesaveas.h"
#include "rs_actioninfoangle.h"
#include "rs_actioninfoarea.h"
#include "rs_actioninfodist.h"
#include "rs_actioninfodist2.h"
#include "rs_actioninfoinside.h"
#include "rs_actioninfototallength.h"
#include "rs_actionlayersadd.h"
#include "rs_actionlayersedit.h"
#include "rs_actionlayersfreezeall.h"
#include "rs_actionlayersremove.h"
#include "rs_actionlayerstogglelock.h"
#include "rs_actionlayerstoggleview.h"
#include "rs_actionlibraryinsert.h"
#include "rs_actionlockrelativezero.h"
#include "rs_actionmodifyattributes.h"
#include "rs_actionmodifybevel.h"
#include "rs_actionmodifycut.h"
#include "rs_actionmodifydelete.h"
#include "rs_actionmodifydeletefree.h"
#include "rs_actionmodifydeletequick.h"
#include "rs_actionmodifyentity.h"
#include "rs_actionmodifyexplodetext.h"
#include "rs_actionmodifymirror.h"
#include "rs_actionmodifymove.h"
#include "rs_actionmodifymoverotate.h"
#include "rs_actionmodifyrotate.h"
#include "rs_actionmodifyrotate2.h"
#include "rs_actionmodifyround.h"
#include "rs_actionmodifyoffset.h"
#include "rs_actionmodifyscale.h"
#include "rs_actionmodifystretch.h"
#include "rs_actionmodifytrim.h"
#include "rs_actionmodifytrimamount.h"
#include "rs_actionoptionsdrawing.h"
#include "rs_actionselect.h"
#include "rs_actionselectall.h"
#include "rs_actionselectcontour.h"
#include "rs_actionselectintersected.h"
#include "rs_actionselectinvert.h"
#include "rs_actionselectlayer.h"
#include "rs_actionselectsingle.h"
#include "rs_actionselectwindow.h"
#include "rs_actionsetrelativezero.h"
#include "rs_actionsetsnapmode.h"
#include "rs_actionsetsnaprestriction.h"
#include "rs_actionsnapintersectionmanual.h"
#include "rs_actiontoolregeneratedimensions.h"
#include "rs_actionzoomauto.h"
#include "rs_actionzoomin.h"
#include "rs_actionzoompan.h"
#include "rs_actionzoomprevious.h"
#include "rs_actionzoomredraw.h"
#include "rs_actionzoomwindow.h"

#include "rs_actiondrawpolyline.h"
#include "rs_actionpolylineadd.h"
#include "rs_actionpolylineappend.h"
#include "rs_actionpolylinedel.h"
#include "rs_actionpolylinedelbetween.h"
#include "rs_actionpolylinetrim.h"
#include "rs_actionpolylineequidistant.h"
#include "rs_actionpolylinesegment.h"
#include "rs_selection.h"

#include "qg_mainwindowinterface.h"
#include "qg_snaptoolbar.h"

//a list of EntityTypes which support actionOffset
QVector<RS2::EntityType> QG_ActionHandler::offsetEntities(0);

/**
 * Constructor
 */
QG_ActionHandler::QG_ActionHandler(QG_MainWindowInterface* mw) {
    RS_DEBUG->print("QG_ActionHandler::QG_ActionHandler");
    mainWindow = mw;

    snapFree               = NULL;
    snapGrid               = NULL;
    snapEndpoint           = NULL;
    snapOnEntity           = NULL;
    snapCenter             = NULL;
    snapMiddle             = NULL;
    snapDistance               = NULL;
    snapIntersection       = NULL;
    snapIntersectionManual = NULL;

    snapToolBar= NULL;

    restrictNothing = NULL;
    restrictOrthogonal = NULL;
    restrictHorizontal = NULL;
    restrictVertical = NULL;

    lockRelativeZero = NULL;
    lockedRelZero=false;
    RS_DEBUG->print("QG_ActionHandler::QG_ActionHandler: OK");
}



/**
 * Destructor
 */
QG_ActionHandler::~QG_ActionHandler() {
    RS_DEBUG->print("QG_ActionHandler::~QG_ActionHandler");
    RS_DEBUG->print("QG_ActionHandler::~QG_ActionHandler: OK");
}



/**
 * Kills all running selection actions. Called when a selection action
  * is launched to reduce confusion.
   */
void QG_ActionHandler::killSelectActions() {
    RS_GraphicView* gv = mainWindow->getGraphicView();

    if (gv!=NULL) {
        gv->killSelectActions();
    }
}



/**
 * @return Current action or NULL.
 */
RS_ActionInterface* QG_ActionHandler::getCurrentAction() {
    RS_GraphicView* gv = mainWindow->getGraphicView();

    if (gv!=NULL) {
        return gv->getCurrentAction();
    } else {
        return NULL;
    }
}



/**
 * Sets current action.
 *
 * @return Pointer to the created action or NULL.
 */
RS_ActionInterface* QG_ActionHandler::setCurrentAction(RS2::ActionType id) {
    RS_DEBUG->print("QG_ActionHandler::setCurrentAction()");
        RS_GraphicView* gv = mainWindow->getGraphicView();
    RS_Document* doc = mainWindow->getDocument();
    RS_ActionInterface* a = NULL;

    // only global options are allowed without a document:
    if (gv==NULL || doc==NULL) {
        RS_DEBUG->print(RS_Debug::D_WARNING,
                "QG_ActionHandler::setCurrentAction: graphic view or "
                "document is NULL");
        return NULL;
    }

    switch (id) {
        //case RS2::ActionFileNew:
        //    a = new RS_ActionFileNew(*doc, *gv);
        //	break;
        //case RS2::ActionFileSave:
        //    a = new RS_ActionFileSave(*doc, *gv);
        //	break;
        //case RS2::ActionFileClose:
        //    //a = new RS_ActionFileClose(*doc, *gv);
        //	break;
        //case RS2::ActionFileQuit:
        //    //a = new RS_ActionFileQuit(*doc, *gv);
        //	break;
    case RS2::ActionFileOpen:
        a = new RS_ActionFileOpen(*doc, *gv);
        break;
    case RS2::ActionFileSaveAs:
        a = new RS_ActionFileSaveAs(*doc, *gv);
        break;

        // Editing actions:
        //
    case RS2::ActionEditKillAllActions:
        if (gv!=NULL) {
            // DO we need to call some form of a 'clean' function?
            gv->killAllActions();
            RS_DIALOGFACTORY->requestToolBar(RS2::ToolBarMain);

            RS_Selection s((RS_EntityContainer&)*doc, gv);
            s.selectAll(false);
            RS_DIALOGFACTORY->updateSelectionWidget(doc->countSelected(),doc->totalSelectedLength());
        }
        break;
    case RS2::ActionEditUndo:
        a = new RS_ActionEditUndo(true, *doc, *gv);
        break;
    case RS2::ActionEditRedo:
        a = new RS_ActionEditUndo(false, *doc, *gv);
        break;
    case RS2::ActionEditCut:
        a = new RS_ActionSelect(*doc, *gv, RS2::ActionEditCutNoSelect);
        break;
    case RS2::ActionEditCutNoSelect:
        a = new RS_ActionEditCopy(false, *doc, *gv);
        break;
    case RS2::ActionEditCopy:
        a = new RS_ActionSelect(*doc, *gv, RS2::ActionEditCopyNoSelect);
        break;
    case RS2::ActionEditCopyNoSelect:
        a = new RS_ActionEditCopy(true, *doc, *gv);
        break;
    case RS2::ActionEditPaste:
        a = new RS_ActionEditPaste(*doc, *gv);
        break;

        // Selecting actions:
        //
    case RS2::ActionSelectSingle:
        gv->killSelectActions();
        a = new RS_ActionSelectSingle(*doc, *gv);
        break;
    case RS2::ActionSelectContour:
        gv->killSelectActions();
        a = new RS_ActionSelectContour(*doc, *gv);
        break;
    case RS2::ActionSelectAll:
        a = new RS_ActionSelectAll(*doc, *gv, true);
        break;
    case RS2::ActionDeselectAll:
        a = new RS_ActionSelectAll(*doc, *gv, false);
        break;
    case RS2::ActionSelectWindow:
        gv->killSelectActions();
        a = new RS_ActionSelectWindow(*doc, *gv, true);
        break;
    case RS2::ActionDeselectWindow:
        gv->killSelectActions();
        a = new RS_ActionSelectWindow(*doc, *gv, false);
        break;
    case RS2::ActionSelectInvert:
        a = new RS_ActionSelectInvert(*doc, *gv);
        break;
    case RS2::ActionSelectIntersected:
        gv->killSelectActions();
        a = new RS_ActionSelectIntersected(*doc, *gv, true);
        break;
    case RS2::ActionDeselectIntersected:
        gv->killSelectActions();
        a = new RS_ActionSelectIntersected(*doc, *gv, false);
        break;
    case RS2::ActionSelectLayer:
        gv->killSelectActions();
        a = new RS_ActionSelectLayer(*doc, *gv);
        break;

        // Tool actions:
        //
    case RS2::ActionToolRegenerateDimensions:
        a = new RS_ActionToolRegenerateDimensions(*doc, *gv);
        break;

        // Zooming actions:
        //
    case RS2::ActionZoomIn:
        a = new RS_ActionZoomIn(*doc, *gv, RS2::In, RS2::Both);
        break;
    case RS2::ActionZoomOut:
        a = new RS_ActionZoomIn(*doc, *gv, RS2::Out, RS2::Both);
        break;
    case RS2::ActionZoomAuto:
        a = new RS_ActionZoomAuto(*doc, *gv);
        break;
    case RS2::ActionZoomWindow:
        a = new RS_ActionZoomWindow(*doc, *gv);
        break;
    case RS2::ActionZoomPan:
        a = new RS_ActionZoomPan(*doc, *gv);
        break;
    case RS2::ActionZoomPrevious:
        a = new RS_ActionZoomPrevious(*doc, *gv);
        break;
    case RS2::ActionZoomRedraw:
        a = new RS_ActionZoomRedraw(*doc, *gv);
        break;

        // Drawing actions:
        //
    case RS2::ActionDrawPoint:
        a = new RS_ActionDrawPoint(*doc, *gv);
        break;
    case RS2::ActionDrawLine:
        a = new RS_ActionDrawLine(*doc, *gv);
        break;
    case RS2::ActionDrawLineAngle:
        a = new RS_ActionDrawLineAngle(*doc, *gv, 0.0, false);
        break;
    case RS2::ActionDrawLineHorizontal:
        a = new RS_ActionDrawLineAngle(*doc, *gv, 0.0, true);
        break;
    case RS2::ActionDrawLineHorVert:
        a = new RS_ActionDrawLineHorVert(*doc, *gv);
        break;
    case RS2::ActionDrawLineVertical:
        a = new RS_ActionDrawLineAngle(*doc, *gv, M_PI/2.0, true);
        break;
    case RS2::ActionDrawLineFree:
        a = new RS_ActionDrawLineFree(*doc, *gv);
        break;
    case RS2::ActionDrawLineParallel:
        a = new RS_ActionDrawLineParallel(*doc, *gv);
        break;
    case RS2::ActionDrawLineParallelThrough:
        a = new RS_ActionDrawLineParallelThrough(*doc, *gv);
        break;
    case RS2::ActionDrawLineRectangle:
        a = new RS_ActionDrawLineRectangle(*doc, *gv);
        break;
    case RS2::ActionDrawLineBisector:
        a = new RS_ActionDrawLineBisector(*doc, *gv);
        break;
    case RS2::ActionDrawLineOrthTan:
        a = new RS_ActionDrawLineOrthTan(*doc, *gv);
        break;
    case RS2::ActionDrawLineTangent1:
        a = new RS_ActionDrawLineTangent1(*doc, *gv);
        break;
    case RS2::ActionDrawLineTangent2:
        a = new RS_ActionDrawLineTangent2(*doc, *gv);
        break;
    case RS2::ActionDrawLineOrthogonal:
        a = new RS_ActionDrawLineRelAngle(*doc, *gv, M_PI/2.0, true);
        break;
    case RS2::ActionDrawLineRelAngle:
        a = new RS_ActionDrawLineRelAngle(*doc, *gv, M_PI/2.0, false);
        break;
    case RS2::ActionDrawPolyline:
        a = new RS_ActionDrawPolyline(*doc, *gv);
        break;
    case RS2::ActionPolylineAdd:
        a = new RS_ActionPolylineAdd(*doc, *gv);
        break;
    case RS2::ActionPolylineAppend:
        a = new RS_ActionPolylineAppend(*doc, *gv);
        break;
    case RS2::ActionPolylineDel:
        a = new RS_ActionPolylineDel(*doc, *gv);
        break;
    case RS2::ActionPolylineDelBetween:
        a = new RS_ActionPolylineDelBetween(*doc, *gv);
        break;
    case RS2::ActionPolylineTrim:
        a = new RS_ActionPolylineTrim(*doc, *gv);
        break;
    case RS2::ActionPolylineEquidistant:
        a = new RS_ActionPolylineEquidistant(*doc, *gv);
        break;
    case RS2::ActionPolylineSegment:
        a = new RS_ActionPolylineSegment(*doc, *gv);
        break;
    case RS2::ActionDrawLinePolygonCenCor:
        a = new RS_ActionDrawLinePolygonCenCor(*doc, *gv);
        break;
    case RS2::ActionDrawLinePolygonCorCor:
        a = new RS_ActionDrawLinePolygonCorCor(*doc, *gv);
        break;
    case RS2::ActionDrawCircle:
        a = new RS_ActionDrawCircle(*doc, *gv);
        break;
    case RS2::ActionDrawCircleCR:
        a = new RS_ActionDrawCircleCR(*doc, *gv);
        break;
    case RS2::ActionDrawCircle2P:
        a = new RS_ActionDrawCircle2P(*doc, *gv);
        break;
    case RS2::ActionDrawCircle3P:
        a = new RS_ActionDrawCircle3P(*doc, *gv);
        break;
    case RS2::ActionDrawCircleParallel:
        a = new RS_ActionDrawLineParallel(*doc, *gv);
        break;
    case RS2::ActionDrawCircleInscribe:
        a = new RS_ActionDrawCircleInscribe(*doc, *gv);
        break;
    case RS2::ActionDrawArc:
        a = new RS_ActionDrawArc(*doc, *gv);
        break;
    case RS2::ActionDrawArc3P:
        a = new RS_ActionDrawArc3P(*doc, *gv);
        break;
    case RS2::ActionDrawArcParallel:
        a = new RS_ActionDrawLineParallel(*doc, *gv);
        break;
    case RS2::ActionDrawArcTangential:
        a = new RS_ActionDrawArcTangential(*doc, *gv);
        break;
    case RS2::ActionDrawEllipseAxis:
        a = new RS_ActionDrawEllipseAxis(*doc, *gv, false);
        break;
    case RS2::ActionDrawEllipseArcAxis:
        a = new RS_ActionDrawEllipseAxis(*doc, *gv, true);
        break;
    case RS2::ActionDrawEllipseFociPoint:
        a = new RS_ActionDrawEllipseFociPoint(*doc, *gv);
        break;
    case RS2::ActionDrawEllipse4Points:
        a = new RS_ActionDrawEllipse4Points(*doc, *gv);
        break;
    case RS2::ActionDrawEllipseCenter3Points:
        a = new RS_ActionDrawEllipseCenter3Points(*doc, *gv);
        break;
    case RS2::ActionDrawEllipseInscribe:
        a = new RS_ActionDrawEllipseInscribe(*doc, *gv);
        break;
    case RS2::ActionDrawSpline:
        a = new RS_ActionDrawSpline(*doc, *gv);
        break;
    case RS2::ActionDrawText:
        a = new RS_ActionDrawText(*doc, *gv);
        break;
    case RS2::ActionDrawHatch:
        a = new RS_ActionSelect(*doc, *gv, RS2::ActionDrawHatchNoSelect);
        break;
    case RS2::ActionDrawHatchNoSelect:
        a = new RS_ActionDrawHatch(*doc, *gv);
        break;
    case RS2::ActionDrawImage:
        a = new RS_ActionDrawImage(*doc, *gv);
        break;

        // Dimensioning actions:
        //
    case RS2::ActionDimAligned:
        a = new RS_ActionDimAligned(*doc, *gv);
        break;
    case RS2::ActionDimLinear:
        a = new RS_ActionDimLinear(*doc, *gv);
        break;
    case RS2::ActionDimLinearHor:
        a = new RS_ActionDimLinear(*doc, *gv, 0.0, true);
        break;
    case RS2::ActionDimLinearVer:
        a = new RS_ActionDimLinear(*doc, *gv, M_PI/2.0, true);
        break;
    case RS2::ActionDimRadial:
        a = new RS_ActionDimRadial(*doc, *gv);
        break;
    case RS2::ActionDimDiametric:
        a = new RS_ActionDimDiametric(*doc, *gv);
        break;
    case RS2::ActionDimAngular:
        a = new RS_ActionDimAngular(*doc, *gv);
        break;
    case RS2::ActionDimLeader:
        a = new RS_ActionDimLeader(*doc, *gv);
        break;

        // Modifying actions:
        //
    case RS2::ActionModifyAttributes:
        a = new RS_ActionSelect(*doc, *gv, RS2::ActionModifyAttributesNoSelect);
        break;
    case RS2::ActionModifyAttributesNoSelect:
        a = new RS_ActionModifyAttributes(*doc, *gv);
        break;
    case RS2::ActionModifyDelete:
        a = new RS_ActionSelect(*doc, *gv, RS2::ActionModifyDeleteNoSelect);
        break;
    case RS2::ActionModifyDeleteNoSelect:
        a = new RS_ActionModifyDelete(*doc, *gv);
        break;
    case RS2::ActionModifyDeleteQuick:
        a = new RS_ActionSelect(*doc, *gv, RS2::ActionModifyDeleteQuick);
        break;
    case RS2::ActionModifyDeleteFree:
        a = new RS_ActionModifyDeleteFree(*doc, *gv);
        break;
    case RS2::ActionModifyMove:
        a = new RS_ActionSelect(*doc, *gv, RS2::ActionModifyMoveNoSelect);
        break;
    case RS2::ActionModifyMoveNoSelect:
        a = new RS_ActionModifyMove(*doc, *gv);
        break;
    case RS2::ActionModifyRotate:
        a = new RS_ActionSelect(*doc, *gv, RS2::ActionModifyRotateNoSelect);
        break;
    case RS2::ActionModifyRotateNoSelect:
        a = new RS_ActionModifyRotate(*doc, *gv);
        break;
    case RS2::ActionModifyScale:
        a = new RS_ActionSelect(*doc, *gv, RS2::ActionModifyScaleNoSelect);
        break;
    case RS2::ActionModifyScaleNoSelect:
        a = new RS_ActionModifyScale(*doc, *gv);
        break;
    case RS2::ActionModifyMirror:
        a = new RS_ActionSelect(*doc, *gv, RS2::ActionModifyMirrorNoSelect);
        break;
    case RS2::ActionModifyMirrorNoSelect:
        a = new RS_ActionModifyMirror(*doc, *gv);
        break;
    case RS2::ActionModifyMoveRotate:
        a = new RS_ActionSelect(*doc, *gv, RS2::ActionModifyMoveRotateNoSelect);
        break;
    case RS2::ActionModifyMoveRotateNoSelect:
        a = new RS_ActionModifyMoveRotate(*doc, *gv);
        break;
    case RS2::ActionModifyRotate2:
        a = new RS_ActionSelect(*doc, *gv, RS2::ActionModifyRotate2NoSelect);
        break;
    case RS2::ActionModifyRotate2NoSelect:
        a = new RS_ActionModifyRotate2(*doc, *gv);
        break;
    case RS2::ActionModifyEntity:
        a = new RS_ActionModifyEntity(*doc, *gv);
        break;
    case RS2::ActionModifyTrim:
        a = new RS_ActionModifyTrim(*doc, *gv, false);
        break;
    case RS2::ActionModifyTrim2:
        a = new RS_ActionModifyTrim(*doc, *gv, true);
        break;
    case RS2::ActionModifyTrimAmount:
        a = new RS_ActionModifyTrimAmount(*doc, *gv);
        break;
    case RS2::ActionModifyCut:
        a = new RS_ActionModifyCut(*doc, *gv);
        break;
    case RS2::ActionModifyStretch:
        a = new RS_ActionModifyStretch(*doc, *gv);
        break;
    case RS2::ActionModifyBevel:
        a = new RS_ActionModifyBevel(*doc, *gv);
        break;
    case RS2::ActionModifyRound:
        a = new RS_ActionModifyRound(*doc, *gv);
        break;
    case RS2::ActionModifyOffset:
    if (offsetEntities.size() == 0){
        //list all supported Entity types here
        //fixme, handle this initialization better
        offsetEntities.push_back(RS2::EntityArc);
        offsetEntities.push_back(RS2::EntityCircle);
        offsetEntities.push_back(RS2::EntityLine);
<<<<<<< HEAD
=======
        offsetEntities.push_back(RS2::EntityPolyline);
>>>>>>> e71c93a0
    }
        a = new RS_ActionSelect(*doc, *gv,RS2::ActionModifyOffsetNoSelect,&offsetEntities);
        break;
    case RS2::ActionModifyOffsetNoSelect:
        a = new RS_ActionModifyOffset(*doc, *gv);
        break;
    case RS2::ActionModifyExplodeText:
        a = new RS_ActionSelect(*doc, *gv, RS2::ActionModifyExplodeTextNoSelect);
        break;
    case RS2::ActionModifyExplodeTextNoSelect:
        a = new RS_ActionModifyExplodeText(*doc, *gv);
        break;

        // Snapping actions:
        //
    case RS2::ActionSnapFree:
        a = new RS_ActionSetSnapMode(*doc, *gv, RS2::SnapFree);
        break;
    case RS2::ActionSnapGrid:
        a = new RS_ActionSetSnapMode(*doc, *gv, RS2::SnapGrid);
        break;
    case RS2::ActionSnapEndpoint:
        a = new RS_ActionSetSnapMode(*doc, *gv, RS2::SnapEndpoint);
        break;
    case RS2::ActionSnapOnEntity:
        a = new RS_ActionSetSnapMode(*doc, *gv, RS2::SnapOnEntity);
        break;
    case RS2::ActionSnapCenter:
        a = new RS_ActionSetSnapMode(*doc, *gv, RS2::SnapCenter);
        break;
    case RS2::ActionSnapMiddle:
        a = new RS_ActionSetSnapMode(*doc, *gv, RS2::SnapMiddle);
        break;
    case RS2::ActionSnapDist:
        a = new RS_ActionSetSnapMode(*doc, *gv, RS2::SnapDist);
        break;
    case RS2::ActionSnapIntersection:
        a = new RS_ActionSetSnapMode(*doc, *gv, RS2::SnapIntersection);
        break;
    case RS2::ActionSnapIntersectionManual:
        a = new RS_ActionSnapIntersectionManual(*doc, *gv);
        break;

        // Snap restriction actions:
        //
    case RS2::ActionRestrictNothing:
        a = new RS_ActionSetSnapRestriction(*doc, *gv, RS2::RestrictNothing);
        break;
    case RS2::ActionRestrictOrthogonal:
        a = new RS_ActionSetSnapRestriction(*doc, *gv,
                                            RS2::RestrictOrthogonal);
        break;
    case RS2::ActionRestrictHorizontal:
        a = new RS_ActionSetSnapRestriction(*doc, *gv,
                                            RS2::RestrictHorizontal);
        break;
    case RS2::ActionRestrictVertical:
        a = new RS_ActionSetSnapRestriction(*doc, *gv,
                                            RS2::RestrictVertical);
        break;

        // Relative zero:
        //
    case RS2::ActionSetRelativeZero:
        a = new RS_ActionSetRelativeZero(*doc, *gv);
        break;
    case RS2::ActionLockRelativeZero:
        a = new RS_ActionLockRelativeZero(*doc, *gv, true);
        break;
    case RS2::ActionUnlockRelativeZero:
        a = new RS_ActionLockRelativeZero(*doc, *gv, false);
        break;

        // Info actions:
        //
    case RS2::ActionInfoInside:
        a = new RS_ActionInfoInside(*doc, *gv);
        break;
    case RS2::ActionInfoDist:
        a = new RS_ActionInfoDist(*doc, *gv);
        break;
    case RS2::ActionInfoDist2:
        a = new RS_ActionInfoDist2(*doc, *gv);
        break;
    case RS2::ActionInfoAngle:
        a = new RS_ActionInfoAngle(*doc, *gv);
        break;
    case RS2::ActionInfoTotalLength:
        a = new RS_ActionSelect(*doc, *gv, RS2::ActionInfoTotalLengthNoSelect);
        break;
    case RS2::ActionInfoTotalLengthNoSelect:
        a = new RS_ActionInfoTotalLength(*doc, *gv);
        break;
    case RS2::ActionInfoArea:
        a = new RS_ActionInfoArea(*doc, *gv);
        break;

        // Layer actions:
        //
    case RS2::ActionLayersDefreezeAll:
        a = new RS_ActionLayersFreezeAll(false, *doc, *gv);
        break;
    case RS2::ActionLayersFreezeAll:
        a = new RS_ActionLayersFreezeAll(true, *doc, *gv);
        break;
    case RS2::ActionLayersAdd:
        a = new RS_ActionLayersAdd(*doc, *gv);
        break;
    case RS2::ActionLayersRemove:
        a = new RS_ActionLayersRemove(*doc, *gv);
        break;
    case RS2::ActionLayersEdit:
        a = new RS_ActionLayersEdit(*doc, *gv);
        break;
    case RS2::ActionLayersToggleView:
        a = new RS_ActionLayersToggleView(*doc, *gv);
        break;
    case RS2::ActionLayersToggleLock:
        a = new RS_ActionLayersToggleLock(*doc, *gv);
        break;

        // Block actions:
        //
    case RS2::ActionBlocksDefreezeAll:
        a = new RS_ActionBlocksFreezeAll(false, *doc, *gv);
        break;
    case RS2::ActionBlocksFreezeAll:
        a = new RS_ActionBlocksFreezeAll(true, *doc, *gv);
        break;
    case RS2::ActionBlocksAdd:
        a = new RS_ActionBlocksAdd(*doc, *gv);
        break;
    case RS2::ActionBlocksRemove:
        a = new RS_ActionBlocksRemove(*doc, *gv);
        break;
    case RS2::ActionBlocksAttributes:
        a = new RS_ActionBlocksAttributes(*doc, *gv);
        break;
    case RS2::ActionBlocksEdit:
        a = new RS_ActionBlocksEdit(*doc, *gv);
        break;
    case RS2::ActionBlocksInsert:
        a = new RS_ActionBlocksInsert(*doc, *gv);
        break;
    case RS2::ActionBlocksToggleView:
        a = new RS_ActionBlocksToggleView(*doc, *gv);
        break;
    case RS2::ActionBlocksCreate:
        a = new RS_ActionSelect(*doc, *gv, RS2::ActionBlocksCreateNoSelect);
        break;
    case RS2::ActionBlocksCreateNoSelect:
        a = new RS_ActionBlocksCreate(*doc, *gv);
        break;
    case RS2::ActionBlocksExplode:
        a = new RS_ActionSelect(*doc, *gv, RS2::ActionBlocksExplodeNoSelect);
        break;
    case RS2::ActionBlocksExplodeNoSelect:
        a = new RS_ActionBlocksExplode(*doc, *gv);
        break;


        // library browser:
        //
    case RS2::ActionLibraryInsert:
        a = new RS_ActionLibraryInsert(*doc, *gv);
        break;

        // options:
        //
        //case RS2::ActionOptionsGeneral:
        //    a = new RS_ActionOptionsGeneral(*doc, *gv);
        //	break;

    case RS2::ActionOptionsDrawing:
        a = new RS_ActionOptionsDrawing(*doc, *gv);
        break;
    default:
        RS_DEBUG->print(RS_Debug::D_WARNING,
                        "QG_ActionHandler::setCurrentAction():"
                        "No such action found.");
        break;
    }

    if (a!=NULL) {
        gv->setCurrentAction(a);
    }

    RS_DEBUG->print("QG_ActionHandler::setCurrentAction(): OK");
    return a;
}



/**
 * @return Available commands of the application or the current action.
 */
QStringList QG_ActionHandler::getAvailableCommands() {
    RS_ActionInterface* currentAction = getCurrentAction();

    if (currentAction!=NULL) {
        return currentAction->getAvailableCommands();
    } else {
        QStringList cmd;
        cmd += "line";
        cmd += "rectangle";
        return cmd;
    }
}

//get snap mode from snap toolbar
RS_SnapMode QG_ActionHandler::getSnaps()
{
    if (snapToolBar != NULL) {
        return snapToolBar->getSnaps();
    }
    //return a free snap mode
    return RS_SnapMode();
}



/**
 * Launches the command represented by the given keycode if possible.
 *
 * @return true: the command was recognized.
 *         false: the command is not known and was probably intended for a
 *            running action.
 */
bool QG_ActionHandler::keycode(const QString& code) {
    QString c = code.toLower();

    // pass keycode on to running action:
    //RS_keycodeEvent e(cmd);

    //RS_GraphicView* gv = mainWindow->getGraphicView();
    //if (gv!=NULL) {
    //    gv->keycodeEvent(&e);
    //}

    // if the current action can't deal with the keycode,
    //   it might be intended to launch a new keycode
    //if (!e.isAccepted()) {
    // keycode for new action:
    RS2::ActionType type = RS_COMMANDS->keycodeToAction(code);
    if (type!=RS2::ActionNone) {
        // some actions require special handling (GUI update):
        switch (type) {
        case RS2::ActionSnapFree:
            slotSnapFree();
            break;
        case RS2::ActionSnapGrid:
            slotSnapGrid();
            break;
        case RS2::ActionSnapEndpoint:
            slotSnapEndpoint();
            break;
        case RS2::ActionSnapOnEntity:
            slotSnapOnEntity();
            break;
        case RS2::ActionSnapCenter:
            slotSnapCenter();
            break;
        case RS2::ActionSnapMiddle:
            slotSnapMiddle();
            break;
        case RS2::ActionSnapDist:
            slotSnapDist();
            break;
        case RS2::ActionSnapIntersection:
            slotSnapIntersection();
            break;
        case RS2::ActionSnapIntersectionManual:
            slotSnapIntersectionManual();
            break;

        case RS2::ActionRestrictNothing:
            slotRestrictNothing();
            break;
        case RS2::ActionRestrictOrthogonal:
            slotRestrictOrthogonal();
            break;
        case RS2::ActionRestrictHorizontal:
            //slotRestrictHorizontal();
            //break;
        case RS2::ActionRestrictVertical:
            slotRestrictVertical();
            break;

        default:
            setCurrentAction(type);
            break;
        }
        return true;
    }
    //}

    return false;
}



/**
 * Launches the given command if possible.
 *
 * @return true: the command was recognized.
 *         false: the command is not known and was probably intended for a
 *            running action.
 */
bool QG_ActionHandler::command(const QString& cmd) {
        RS_DEBUG->print("QG_ActionHandler::command: %s", cmd.toLatin1().data());
    QString c = cmd.toLower();

    if (c=="\n") {
        RS_GraphicView* gv = mainWindow->getGraphicView();
        if (gv!=NULL) {
            gv->back();
        }
                RS_DEBUG->print("QG_ActionHandler::command: back");
        return true;
    }

    // pass command on to running action:
    RS_CommandEvent e(cmd);

    RS_GraphicView* gv = mainWindow->getGraphicView();
    if (gv!=NULL) {
                RS_DEBUG->print("QG_ActionHandler::command: trigger command event in "
                " graphic view");
        gv->commandEvent(&e);
    }

    // if the current action can't deal with the command,
    //   it might be intended to launch a new command
//    std::cout<<"QG_ActionHandler::command(): e.isAccepted()="<<e.isAccepted()<<std::endl;
    if (!e.isAccepted()) {
                RS_DEBUG->print("QG_ActionHandler::command: convert cmd to action type");
        // command for new action:
        RS2::ActionType type = RS_COMMANDS->cmdToAction(cmd);
        if (type!=RS2::ActionNone) {
                        RS_DEBUG->print("QG_ActionHandler::command: setting current action");
            setCurrentAction(type);
                        RS_DEBUG->print("QG_ActionHandler::command: current action set");
            return true;
        }
    }else{
        return true;
    }

        RS_DEBUG->print("QG_ActionHandler::command: current action not set");
    return false;
}




//void QG_ActionHandler::slotFileNew() {
//	setCurrentAction(RS2::ActionFileNew);
//}

void QG_ActionHandler::slotFileOpen() {
    setCurrentAction(RS2::ActionFileOpen);
}
/*
void QG_ActionHandler::slotFileSave() {
        setCurrentAction(RS2::ActionFileSave);
}
*/

void QG_ActionHandler::slotFileSaveAs() {
    setCurrentAction(RS2::ActionFileSaveAs);
}

/*
void QG_ActionHandler::slotFileClose() {
        setCurrentAction(RS2::ActionFileClose);
}

void QG_ActionHandler::slotFilePrint() {
        setCurrentAction(RS2::ActionFilePrint);
}
*/

void QG_ActionHandler::slotZoomIn() {
    setCurrentAction(RS2::ActionZoomIn);
}

void QG_ActionHandler::slotZoomOut() {
    setCurrentAction(RS2::ActionZoomOut);
}

void QG_ActionHandler::slotZoomAuto() {
    setCurrentAction(RS2::ActionZoomAuto);
}

void QG_ActionHandler::slotZoomWindow() {
    setCurrentAction(RS2::ActionZoomWindow);
}

void QG_ActionHandler::slotZoomPan() {
    setCurrentAction(RS2::ActionZoomPan);
}

void QG_ActionHandler::slotZoomPrevious() {
    setCurrentAction(RS2::ActionZoomPrevious);
}

void QG_ActionHandler::slotZoomRedraw() {
    setCurrentAction(RS2::ActionZoomRedraw);
}

void QG_ActionHandler::slotToolRegenerateDimensions() {
    setCurrentAction(RS2::ActionToolRegenerateDimensions);
}

void QG_ActionHandler::slotEditKillAllActions() {
    setCurrentAction(RS2::ActionEditKillAllActions);
}
void QG_ActionHandler::slotEditUndo() {
    setCurrentAction(RS2::ActionEditUndo);
}

void QG_ActionHandler::slotEditRedo() {
    setCurrentAction(RS2::ActionEditRedo);
}

void QG_ActionHandler::slotEditCut() {
    setCurrentAction(RS2::ActionEditCut);
}

void QG_ActionHandler::slotEditCopy() {
    setCurrentAction(RS2::ActionEditCopy);
}

void QG_ActionHandler::slotEditPaste() {
    setCurrentAction(RS2::ActionEditPaste);
}

void QG_ActionHandler::slotSelectSingle() {
    setCurrentAction(RS2::ActionSelectSingle);
}

void QG_ActionHandler::slotSelectContour() {
    setCurrentAction(RS2::ActionSelectContour);
}

void QG_ActionHandler::slotSelectWindow() {
    setCurrentAction(RS2::ActionSelectWindow);
}

void QG_ActionHandler::slotDeselectWindow() {
    setCurrentAction(RS2::ActionDeselectWindow);
}

void QG_ActionHandler::slotSelectAll() {
    setCurrentAction(RS2::ActionSelectAll);
}

void QG_ActionHandler::slotDeselectAll() {
    setCurrentAction(RS2::ActionDeselectAll);
}

void QG_ActionHandler::slotSelectInvert() {
    setCurrentAction(RS2::ActionSelectInvert);
}

void QG_ActionHandler::slotSelectIntersected() {
    setCurrentAction(RS2::ActionSelectIntersected);
}

void QG_ActionHandler::slotDeselectIntersected() {
    setCurrentAction(RS2::ActionDeselectIntersected);
}

void QG_ActionHandler::slotSelectLayer() {
    setCurrentAction(RS2::ActionSelectLayer);
}

void QG_ActionHandler::slotDrawPoint() {
        setCurrentAction(RS2::ActionDrawPoint);
}

void QG_ActionHandler::slotDrawLine() {
    setCurrentAction(RS2::ActionDrawLine);
}

void QG_ActionHandler::slotDrawLineAngle() {
    setCurrentAction(RS2::ActionDrawLineAngle);
}

void QG_ActionHandler::slotDrawLineHorizontal() {
    setCurrentAction(RS2::ActionDrawLineHorizontal);
}

void QG_ActionHandler::slotDrawLineHorVert() {
    setCurrentAction(RS2::ActionDrawLineHorVert);
}

void QG_ActionHandler::slotDrawLineVertical() {
    setCurrentAction(RS2::ActionDrawLineVertical);
}

void QG_ActionHandler::slotDrawLineFree() {
    setCurrentAction(RS2::ActionDrawLineFree);
}

void QG_ActionHandler::slotDrawLineParallel() {
    setCurrentAction(RS2::ActionDrawLineParallel);
}

void QG_ActionHandler::slotDrawLineParallelThrough() {
    setCurrentAction(RS2::ActionDrawLineParallelThrough);
}

void QG_ActionHandler::slotDrawLineRectangle() {
    setCurrentAction(RS2::ActionDrawLineRectangle);
}

void QG_ActionHandler::slotDrawLineBisector() {
    setCurrentAction(RS2::ActionDrawLineBisector);
}

void QG_ActionHandler::slotDrawLineTangent1() {
    setCurrentAction(RS2::ActionDrawLineTangent1);
}

void QG_ActionHandler::slotDrawLineTangent2() {
    setCurrentAction(RS2::ActionDrawLineTangent2);
}

void QG_ActionHandler::slotDrawLineOrthTan() {
    setCurrentAction(RS2::ActionDrawLineOrthTan);
}

void QG_ActionHandler::slotDrawLineOrthogonal() {
    setCurrentAction(RS2::ActionDrawLineOrthogonal);
}

void QG_ActionHandler::slotDrawLineRelAngle() {
    setCurrentAction(RS2::ActionDrawLineRelAngle);
}

void QG_ActionHandler::slotDrawPolyline() {
    setCurrentAction(RS2::ActionDrawPolyline);
}

void QG_ActionHandler::slotPolylineAdd() {
    setCurrentAction(RS2::ActionPolylineAdd);
}

void QG_ActionHandler::slotPolylineAppend() {
    setCurrentAction(RS2::ActionPolylineAppend);
}

void QG_ActionHandler::slotPolylineDel() {
    setCurrentAction(RS2::ActionPolylineDel);
}

void QG_ActionHandler::slotPolylineDelBetween() {
    setCurrentAction(RS2::ActionPolylineDelBetween);
}

void QG_ActionHandler::slotPolylineTrim() {
    setCurrentAction(RS2::ActionPolylineTrim);
}

void QG_ActionHandler::slotPolylineEquidistant() {
    setCurrentAction(RS2::ActionPolylineEquidistant);
}
void QG_ActionHandler::slotPolylineSegment() {
    setCurrentAction(RS2::ActionPolylineSegment);
}

void QG_ActionHandler::slotDrawLinePolygon() {
    setCurrentAction(RS2::ActionDrawLinePolygonCenCor);
}

void QG_ActionHandler::slotDrawLinePolygon2() {
    setCurrentAction(RS2::ActionDrawLinePolygonCorCor);
}

void QG_ActionHandler::slotDrawCircle() {
    setCurrentAction(RS2::ActionDrawCircle);
}

void QG_ActionHandler::slotDrawCircleCR() {
    setCurrentAction(RS2::ActionDrawCircleCR);
}

void QG_ActionHandler::slotDrawCircle2P() {
    setCurrentAction(RS2::ActionDrawCircle2P);
}

void QG_ActionHandler::slotDrawCircle3P() {
    setCurrentAction(RS2::ActionDrawCircle3P);
}

void QG_ActionHandler::slotDrawCircleParallel() {
    setCurrentAction(RS2::ActionDrawCircleParallel);
}

void QG_ActionHandler::slotDrawCircleInscribe() {
    setCurrentAction(RS2::ActionDrawCircleInscribe);
}

void QG_ActionHandler::slotDrawArc() {
    setCurrentAction(RS2::ActionDrawArc);
}

void QG_ActionHandler::slotDrawArc3P() {
    setCurrentAction(RS2::ActionDrawArc3P);
}

void QG_ActionHandler::slotDrawArcParallel() {
    setCurrentAction(RS2::ActionDrawArcParallel);
}

void QG_ActionHandler::slotDrawArcTangential() {
    setCurrentAction(RS2::ActionDrawArcTangential);
}

void QG_ActionHandler::slotDrawEllipseAxis() {
    setCurrentAction(RS2::ActionDrawEllipseAxis);
}

void QG_ActionHandler::slotDrawEllipseArcAxis() {
    setCurrentAction(RS2::ActionDrawEllipseArcAxis);
}

void QG_ActionHandler::slotDrawEllipseFociPoint() {
    setCurrentAction(RS2::ActionDrawEllipseFociPoint);
}
void QG_ActionHandler::slotDrawEllipse4Points() {
    setCurrentAction(RS2::ActionDrawEllipse4Points);
}
void QG_ActionHandler::slotDrawEllipseCenter3Points() {
    setCurrentAction(RS2::ActionDrawEllipseCenter3Points);
}
void QG_ActionHandler::slotDrawEllipseInscribe() {
    setCurrentAction(RS2::ActionDrawEllipseInscribe);
}

void QG_ActionHandler::slotDrawSpline() {
    setCurrentAction(RS2::ActionDrawSpline);
}

void QG_ActionHandler::slotDrawText() {
    setCurrentAction(RS2::ActionDrawText);
}

void QG_ActionHandler::slotDrawHatch() {
    setCurrentAction(RS2::ActionDrawHatch);
}

void QG_ActionHandler::slotDrawImage() {
    setCurrentAction(RS2::ActionDrawImage);
}

void QG_ActionHandler::slotDimAligned() {
    setCurrentAction(RS2::ActionDimAligned);
}

void QG_ActionHandler::slotDimLinear() {
    setCurrentAction(RS2::ActionDimLinear);
}

void QG_ActionHandler::slotDimLinearHor() {
    setCurrentAction(RS2::ActionDimLinearHor);
}

void QG_ActionHandler::slotDimLinearVer() {
    setCurrentAction(RS2::ActionDimLinearVer);
}

void QG_ActionHandler::slotDimRadial() {
    setCurrentAction(RS2::ActionDimRadial);
}

void QG_ActionHandler::slotDimDiametric() {
    setCurrentAction(RS2::ActionDimDiametric);
}

void QG_ActionHandler::slotDimAngular() {
    setCurrentAction(RS2::ActionDimAngular);
}

void QG_ActionHandler::slotDimLeader() {
    setCurrentAction(RS2::ActionDimLeader);
}


void QG_ActionHandler::slotModifyAttributes() {
    setCurrentAction(RS2::ActionModifyAttributes);
}

void QG_ActionHandler::slotModifyDelete() {
    setCurrentAction(RS2::ActionModifyDelete);
}

void QG_ActionHandler::slotModifyDeleteQuick() {
    //setCurrentAction(RS2::ActionModifyDeleteQuick);
    setCurrentAction(RS2::ActionModifyDeleteNoSelect);
}

void QG_ActionHandler::slotModifyDeleteFree() {
    setCurrentAction(RS2::ActionModifyDeleteFree);
}

void QG_ActionHandler::slotModifyMove() {
    setCurrentAction(RS2::ActionModifyMove);
}

void QG_ActionHandler::slotModifyRotate() {
    setCurrentAction(RS2::ActionModifyRotate);
}

void QG_ActionHandler::slotModifyScale() {
    setCurrentAction(RS2::ActionModifyScale);
}

void QG_ActionHandler::slotModifyStretch() {
    setCurrentAction(RS2::ActionModifyStretch);
}

void QG_ActionHandler::slotModifyBevel() {
    setCurrentAction(RS2::ActionModifyBevel);
}

void QG_ActionHandler::slotModifyRound() {
    setCurrentAction(RS2::ActionModifyRound);
}
void QG_ActionHandler::slotModifyOffset() {
    setCurrentAction(RS2::ActionModifyOffset);
}

void QG_ActionHandler::slotModifyMirror() {
    setCurrentAction(RS2::ActionModifyMirror);
}

void QG_ActionHandler::slotModifyMoveRotate() {
    setCurrentAction(RS2::ActionModifyMoveRotate);
}

void QG_ActionHandler::slotModifyRotate2() {
    setCurrentAction(RS2::ActionModifyRotate2);
}

void QG_ActionHandler::slotModifyEntity() {
    setCurrentAction(RS2::ActionModifyEntity);
}

void QG_ActionHandler::slotModifyTrim() {
    setCurrentAction(RS2::ActionModifyTrim);
}

void QG_ActionHandler::slotModifyTrim2() {
    setCurrentAction(RS2::ActionModifyTrim2);
}

void QG_ActionHandler::slotModifyTrimAmount() {
    setCurrentAction(RS2::ActionModifyTrimAmount);
}

void QG_ActionHandler::slotModifyCut() {
    setCurrentAction(RS2::ActionModifyCut);
}

void QG_ActionHandler::slotModifyExplodeText() {
    setCurrentAction(RS2::ActionModifyExplodeText);
}

void QG_ActionHandler::slotSetSnaps(RS_SnapMode s) {
    updateSnapMode(s);
    if(snapToolBar != NULL) {
        snapToolBar->setSnaps(s);
    }
    mainWindow->getGraphicView()->setDefaultSnapMode(s);
}

void QG_ActionHandler::slotSnapFree() {
    if ( snapFree == NULL) return;
    disableSnaps();
}

void QG_ActionHandler::slotSnapGrid() {
    if(snapGrid==NULL) return;
    RS_SnapMode s=getSnaps();
    s.snapGrid = snapGrid->isChecked();
    slotSetSnaps(s);
}

void QG_ActionHandler::slotSnapEndpoint() {
    if(snapEndpoint==NULL) return;
    RS_SnapMode s=getSnaps();
    s.snapEndpoint = snapEndpoint->isChecked();

    slotSetSnaps(s);
}

void QG_ActionHandler::slotSnapOnEntity() {
    if(snapOnEntity==NULL) return;
    RS_SnapMode s=getSnaps();
    s.snapOnEntity = snapOnEntity->isChecked();

    slotSetSnaps(s);
}

void QG_ActionHandler::slotSnapCenter() {
    if(snapCenter==NULL) return;
    RS_SnapMode s=getSnaps();
    s.snapCenter = snapCenter->isChecked();

    slotSetSnaps(s);
}

void QG_ActionHandler::slotSnapMiddle() {
    if(snapMiddle==NULL) return;
    RS_SnapMode s=getSnaps();
    s.snapMiddle = snapMiddle->isChecked();

    slotSetSnaps(s);
}

void QG_ActionHandler::slotSnapDist() {
    if(snapDistance==NULL) return;
    RS_SnapMode s=getSnaps();
    s.snapDistance = snapDistance->isChecked();

    slotSetSnaps(s);
}

void QG_ActionHandler::slotSnapIntersection() {
    if(snapIntersection==NULL) return;
    RS_SnapMode s=getSnaps();
    s.snapIntersection = snapIntersection->isChecked();

    slotSetSnaps(s);
}

void QG_ActionHandler::slotSnapIntersectionManual() {
    //disableSnaps();
    /*if (snapIntersectionManual!=NULL) {
        snapIntersectionManual->setChecked(true);
}*/
    /*if (snapToolBar!=NULL) {
        snapToolBar->setSnapMode(RS2::SnapIntersectionManual);
}*/
    //setCurrentAction(RS2::ActionSnapIntersectionManual);
}

void QG_ActionHandler::disableSnaps() {
//    if (snapFree!=NULL) {
//        snapFree->setChecked(false);
//    }
    if (snapGrid!=NULL) {
        snapGrid->setChecked(false);
    }
    if (snapEndpoint!=NULL) {
        snapEndpoint->setChecked(false);
    }
    if (snapOnEntity!=NULL) {
        snapOnEntity->setChecked(false);
    }
    if (snapCenter!=NULL) {
        snapCenter->setChecked(false);
    }
    if (snapMiddle!=NULL) {
        snapMiddle->setChecked(false);
    }
    if (snapDistance!=NULL) {
        snapDistance->setChecked(false);
    }
    if (snapIntersection!=NULL) {
        snapIntersection->setChecked(false);
    }
//    if (snapIntersectionManual!=NULL) {
//        snapIntersectionManual->setChecked(false);
//    }

    slotSetSnaps(RS_SnapMode());
}

void QG_ActionHandler::slotRestrictNothing() {
    restrictHorizontal->setChecked(false);
    restrictVertical->setChecked(false);
    RS_SnapMode s=getSnaps();
    s.restriction=RS2::RestrictNothing;
    slotSetSnaps(s);
}

void QG_ActionHandler::slotRestrictOrthogonal() {
    if( restrictHorizontal ==NULL || restrictVertical==NULL) return;
    restrictHorizontal->setChecked(true);
    restrictVertical->setChecked(true);
    RS_SnapMode s=getSnaps();
    s.restriction=RS2::RestrictOrthogonal;
    slotSetSnaps(s);
}

void QG_ActionHandler::slotRestrictHorizontal() {
    RS_SnapMode s=getSnaps();
    s.restriction=getSnapRestriction();
    slotSetSnaps(s);
}

void QG_ActionHandler::slotRestrictVertical() {
    RS_SnapMode s=getSnaps();
    s.restriction=getSnapRestriction();
    slotSetSnaps(s);
}

// find snap restriction from menu
RS2::SnapRestriction QG_ActionHandler::getSnapRestriction(){
    if(restrictVertical == NULL
            || restrictHorizontal == NULL) {
        return  RS2::RestrictNothing;
    }
    RS2::SnapRestriction s;
    if (restrictHorizontal->isChecked()) {
        if (restrictVertical->isChecked()) {
            s= RS2::RestrictOrthogonal;
        } else {
            s= RS2::RestrictHorizontal;
        }
    } else {
        if (restrictVertical->isChecked()) {
            s= RS2::RestrictVertical;
        } else {
            s= RS2::RestrictNothing;
        }
    }
    return s;
}

void QG_ActionHandler::disableRestrictions() {
    RS_SnapMode s=getSnaps();
    s.restriction= RS2::RestrictNothing;

    if (restrictHorizontal!=NULL) {
        restrictHorizontal->setChecked(false);
    }
    if (restrictVertical!=NULL) {
        restrictVertical->setChecked(false);
    }
    slotSetSnaps(s);
}


/**
 * Updates the snap mode for the current document from the selected menu.
 * Used after the active window changed.
 */
void QG_ActionHandler::updateSnapMode(RS_SnapMode& s) {
    if (snapGrid!=NULL ) {
        snapGrid->setChecked(s.snapGrid);
    }
    if (snapOnEntity!=NULL ) {
        snapOnEntity->setChecked(s.snapOnEntity);
    }
    if (snapEndpoint!=NULL ) {
        snapEndpoint->setChecked(s.snapEndpoint);
    }
    if (snapCenter!=NULL ) {
        snapCenter->setChecked(s.snapCenter);
    }
    if (snapMiddle!=NULL ) {
        snapMiddle->setChecked(s.snapMiddle);
    }
    if (snapDistance!=NULL ) {
        snapDistance->setChecked(s.snapDistance);
    }
    if (snapIntersection!=NULL ) {
        snapIntersection->setChecked(s.snapIntersection);
    }
    if (restrictHorizontal!=NULL ) {
        restrictHorizontal->setChecked(
                    s.restriction==RS2::RestrictHorizontal
                    || s.restriction==RS2::RestrictOrthogonal
                    );
    }
    if (restrictVertical!=NULL ) {
        restrictVertical->setChecked(
                    s.restriction==RS2::RestrictVertical
                    || s.restriction==RS2::RestrictOrthogonal
                    );
    }

    // lock of relative zero:
    if (lockRelativeZero!=NULL && snapToolBar != NULL) {
        lockRelativeZero->setChecked(snapToolBar->lockedRelativeZero());
    }
}

void QG_ActionHandler::slotSetRelativeZero() {
    setCurrentAction(RS2::ActionSetRelativeZero);
}

void QG_ActionHandler::slotLockRelativeZero(bool on) {
    if (lockRelativeZero!=NULL) {
        lockRelativeZero->setChecked(on);
        if (snapToolBar != NULL) {
            snapToolBar->setLockedRelativeZero(on);
        }
    }
    if (on) {
        setCurrentAction(RS2::ActionLockRelativeZero);
    } else {
        setCurrentAction(RS2::ActionUnlockRelativeZero);
    }
}

void QG_ActionHandler::slotInfoInside() {
    setCurrentAction(RS2::ActionInfoInside);
}

void QG_ActionHandler::slotInfoDist() {
    setCurrentAction(RS2::ActionInfoDist);
}

void QG_ActionHandler::slotInfoDist2() {
    setCurrentAction(RS2::ActionInfoDist2);
}

void QG_ActionHandler::slotInfoAngle() {
    setCurrentAction(RS2::ActionInfoAngle);
}

void QG_ActionHandler::slotInfoTotalLength() {
    setCurrentAction(RS2::ActionInfoTotalLength);
}

void QG_ActionHandler::slotInfoArea() {
    setCurrentAction(RS2::ActionInfoArea);
}

void QG_ActionHandler::slotLayersDefreezeAll() {
    setCurrentAction(RS2::ActionLayersDefreezeAll);
}

void QG_ActionHandler::slotLayersFreezeAll() {
    setCurrentAction(RS2::ActionLayersFreezeAll);
}

void QG_ActionHandler::slotLayersAdd() {
    setCurrentAction(RS2::ActionLayersAdd);
}

void QG_ActionHandler::slotLayersRemove() {
    setCurrentAction(RS2::ActionLayersRemove);
}

void QG_ActionHandler::slotLayersEdit() {
    setCurrentAction(RS2::ActionLayersEdit);
}

void QG_ActionHandler::slotLayersToggleView() {
    setCurrentAction(RS2::ActionLayersToggleView);
}

void QG_ActionHandler::slotLayersToggleLock() {
    setCurrentAction(RS2::ActionLayersToggleLock);
}


void QG_ActionHandler::slotBlocksDefreezeAll() {
    setCurrentAction(RS2::ActionBlocksDefreezeAll);
}

void QG_ActionHandler::slotBlocksFreezeAll() {
    setCurrentAction(RS2::ActionBlocksFreezeAll);
}

void QG_ActionHandler::slotBlocksAdd() {
    setCurrentAction(RS2::ActionBlocksAdd);
}

void QG_ActionHandler::slotBlocksRemove() {
    setCurrentAction(RS2::ActionBlocksRemove);
}

void QG_ActionHandler::slotBlocksAttributes() {
    setCurrentAction(RS2::ActionBlocksAttributes);
}

void QG_ActionHandler::slotBlocksEdit() {
    setCurrentAction(RS2::ActionBlocksEdit);
}

void QG_ActionHandler::slotBlocksInsert() {
    setCurrentAction(RS2::ActionBlocksInsert);
}

void QG_ActionHandler::slotBlocksToggleView() {
    setCurrentAction(RS2::ActionBlocksToggleView);
}

void QG_ActionHandler::slotBlocksCreate() {
    setCurrentAction(RS2::ActionBlocksCreate);
}

void QG_ActionHandler::slotBlocksExplode() {
    setCurrentAction(RS2::ActionBlocksExplode);
}


void QG_ActionHandler::slotOptionsDrawing() {
    setCurrentAction(RS2::ActionOptionsDrawing);
}

void QG_ActionHandler::slotFocusNormal() {
    //QG_GraphicView* gv = mainWindow->getGraphicView();
    //if (gv!=NULL) {
        //gv->setFocus();
        mainWindow->setFocus2();
    //}
}

/**
    * Creates link to snap tool bar so we can update the button
    * state if the snapping action changes.
    */
void QG_ActionHandler::setSnapToolBar(QG_SnapToolBar* tb) {
    snapToolBar = tb;
}

// EOF
<|MERGE_RESOLUTION|>--- conflicted
+++ resolved
@@ -624,10 +624,7 @@
         offsetEntities.push_back(RS2::EntityArc);
         offsetEntities.push_back(RS2::EntityCircle);
         offsetEntities.push_back(RS2::EntityLine);
-<<<<<<< HEAD
-=======
         offsetEntities.push_back(RS2::EntityPolyline);
->>>>>>> e71c93a0
     }
         a = new RS_ActionSelect(*doc, *gv,RS2::ActionModifyOffsetNoSelect,&offsetEntities);
         break;
