/****************************************************************************
**
** This file is part of the LibreCAD project, a 2D CAD program
**
** Copyright (C) 2010 R. van Twisk (librecad@rvt.dds.nl)
** Copyright (C) 2001-2003 RibbonSoft. All rights reserved.
**
**
** This file may be distributed and/or modified under the terms of the
** GNU General Public License version 2 as published by the Free Software
** Foundation and appearing in the file gpl-2.0.txt included in the
** packaging of this file.
**
** This program is distributed in the hope that it will be useful,
** but WITHOUT ANY WARRANTY; without even the implied warranty of
** MERCHANTABILITY or FITNESS FOR A PARTICULAR PURPOSE.  See the
** GNU General Public License for more details.
**
** You should have received a copy of the GNU General Public License
** along with this program; if not, write to the Free Software
** Foundation, Inc., 51 Franklin Street, Fifth Floor, Boston, MA  02110-1301  USA
**
** This copyright notice MUST APPEAR in all copies of the script!
**
**********************************************************************/

#ifndef QC_APPLICATIONWINDOW_H
#define QC_APPLICATIONWINDOW_H


#undef QT_NO_WORKSPACE
#include <qworkspace.h>

#include "qc_mdiwindow.h"
#include "qg_mainwindowinterface.h"

#ifdef RS_SCRIPTING
#include "qs_scripter.h"
#include <qsproject.h>
#endif

class QG_LibraryWidget;
class QG_CadToolBar;
class QG_SnapToolBar;
class QC_DialogFactory;
class QG_LayerWidget;
class QG_BlockWidget;
class QG_CommandWidget;
class QG_CoordinateWidget;
class QG_MouseWidget;
class QG_SelectionWidget;
class QG_RecentFiles;
class QG_PenToolBar;
class QHelpEngine;
class QC_PluginInterface;

/**
 * Main application window. Hold together document, view and controls.
 *
 * @author Andrew Mustun
 */
class QC_ApplicationWindow: public QMainWindow,
    public QG_MainWindowInterface
        {
    Q_OBJECT

public:
    QC_ApplicationWindow();
    ~QC_ApplicationWindow();

    void initActions();
    void initMenuBar();
    void initToolBar();
    void initStatusBar();

    void initSettings();
        void restoreDocks();
    void storeSettings();

    void updateRecentFilesMenu();

    void initMDI();
    void initView();

    bool queryExit(bool force);

        /** Catch hotkey for giving focus to command line. */
    virtual void keyPressEvent(QKeyEvent* e);
    virtual void keyReleaseEvent(QKeyEvent* e);

public slots:
    virtual void show();
    void finishSplashScreen();
        void slotFocus();
    void slotBack();
    void slotKillAllActions();
    //void slotNext();
    void slotEnter();
    void slotFocusCommandLine();
        void slotError(const QString& msg);

    void slotWindowActivated(QWidget* w);
    void slotWindowsMenuAboutToShow();
    void slotWindowsMenuActivated(bool);
    void slotTileHorizontal();
    void slotTileVertical();

    void slotPenChanged(RS_Pen p);
    void slotSnapsChanged(RS_SnapMode s);

    /** generates a new document for a graphic. */
    QC_MDIWindow* slotFileNew(RS_Document* doc=NULL);
    /** opens a document */
    void slotFileOpen();
    /**
    * opens a recent file document
    * @param id File Menu id of the file
    */
    void slotFileOpenRecent();
    /**
     * opens the given file.
     */
    void slotFileOpen(const QString& fileName, RS2::FormatType type);
    /** saves a document */
    void slotFileSave();
    /** saves a document under a different filename*/
    void slotFileSaveAs();
    /** auto-save document */
    void slotFileAutoSave();
<<<<<<< HEAD
	/** exports the document as bitmap */
	void slotFileExport();
	bool slotFileExport(const QString& name, const QString& format,
		QSize size, bool black, bool bw=false);
=======
        /** exports the document as bitmap */
        void slotFileExport();
        bool slotFileExport(const QString& name, const QString& format,
                QSize size, bool black, bool bw=false);
>>>>>>> df83de8c
    /** closes the current file */
    void slotFileClose();
    /** closing the current file */
    void slotFileClosing();
    /** prints the current file */
    void slotFilePrint();
    /** shows print preview of the current file */
    void slotFilePrintPreview(bool on);
    /** exits the application */
    void slotFileQuit();

    /** toggle the grid */
    void slotViewGrid(bool toggle);
    /** toggle the draft mode */
    void slotViewDraft(bool toggle);
    /** toggle the statusbar */
    void slotViewStatusBar(bool toggle);

    // void slotBlocksEdit();
    void slotOptionsGeneral();

    void slotScriptOpenIDE();
    void slotScriptRun();

<<<<<<< HEAD
	void slotRunStartScript();
	void slotRunScript();
	void slotRunScript(const QString& name);

	void slotInsertBlock();
	void slotInsertBlock(const QString& name);
=======
        void slotRunStartScript();
        void slotRunScript();
        void slotRunScript(const QString& name);

        void slotInsertBlock();
        void slotInsertBlock(const QString& name);
>>>>>>> df83de8c

    /** shows an about dlg*/
    void slotHelpAbout();
    void slotHelpManual();

    /** dumps entities to file */
    void slotTestDumpEntities(RS_EntityContainer* d=NULL);
    /** dumps undo info to stdout */
    void slotTestDumpUndo();
    /** updates all inserts */
    void slotTestUpdateInserts();
    /** draws some random lines */
    void slotTestDrawFreehand();
    /** inserts a test block */
    void slotTestInsertBlock();
    /** inserts a test ellipse */
    void slotTestInsertEllipse();
    /** inserts a test text */
    void slotTestInsertText();
    /** inserts a test image */
    void slotTestInsertImage();
    /** unicode table */
    void slotTestUnicode();
    /** math experimental */
    void slotTestMath01();
    /** resizes window to 640x480 for screen shots */
    void slotTestResize640();
    /** resizes window to 640x480 for screen shots */
    void slotTestResize800();
    /** resizes window to 640x480 for screen shots */
    void slotTestResize1024();

signals:
    void gridChanged(bool on);
    void draftChanged(bool on);
    void printPreviewChanged(bool on);
    void windowsChanged(bool windowsLeft);

public:
    /**
     * @return Pointer to application window.
     */
    static QC_ApplicationWindow* getAppWindow() {
        return appWindow;
    }

    /**
     * @return Pointer to workspace.
     */
    QWorkspace* getWorkspace() {
        return workspace;
    }

    /**
     * @return Pointer to the currently active MDI Window or NULL if no
     * MDI Window is active.
     */
    QC_MDIWindow* getMDIWindow() {
                if (workspace!=NULL) {
                return (QC_MDIWindow*)workspace->activeWindow();
                }
                else {
                        return NULL;
                }
    }

    /**
     * Implementation from RS_MainWindowInterface (and QS_ScripterHostInterface).
     *
     * @return Pointer to the graphic view of the currently active document
     * window or NULL if no window is available.
     */
    virtual RS_GraphicView* getGraphicView() {
        QC_MDIWindow* m = getMDIWindow();
        if (m!=NULL) {
            return m->getGraphicView();
        }
        return NULL;
    }

    /**
     * Implementation from RS_MainWindowInterface (and QS_ScripterHostInterface).
     *
     * @return Pointer to the graphic document of the currently active document
     * window or NULL if no window is available.
     */
    virtual RS_Document* getDocument() {
        QC_MDIWindow* m = getMDIWindow();
        if (m!=NULL) {
            return m->getDocument();
        }
        return NULL;
    }

<<<<<<< HEAD
	/**
	 * Creates a new document. Implementation from RS_MainWindowInterface.
	 */
    virtual void createNewDocument(
                const QString& fileName = QString::null, RS_Document* doc=NULL) {

		slotFileNew(doc);
=======
        /**
         * Creates a new document. Implementation from RS_MainWindowInterface.
         */
    virtual void createNewDocument(
                const QString& fileName = QString::null, RS_Document* doc=NULL) {

                slotFileNew(doc);
>>>>>>> df83de8c
                if (fileName!=QString::null && getDocument()!=NULL) {
                        getDocument()->setFilename(fileName);
                }
        }

    /**
     * Implementation from QG_MainWindowInterface.
     *
     * @return Pointer to this.
     */
    virtual QMainWindow* getMainWindow() {
        return this;
    }

    /**
     * @return Pointer to action handler. Implementation from QG_MainWindowInterface.
     */
    virtual QG_ActionHandler* getActionHandler() {
        return actionHandler;
    }



        //virtual QToolBar* createToolBar(const QString& name);
<<<<<<< HEAD
	//virtual void addToolBarButton(QToolBar* tb);
=======
        //virtual void addToolBarButton(QToolBar* tb);
>>>>>>> df83de8c

    /**
     * @return Pointer to the qsa object.
     */
#ifdef RS_SCRIPTING
    QSProject* getQSAProject() {
                if (scripter!=NULL) {
                return scripter->getQSAProject();
                }
                else {
                        return NULL;
                }
    }
#endif

        void redrawAll();
        void updateGrids();

        /**
         * Implementation from QG_MainWindowInterface.
         */
        virtual void setFocus2() {
                setFocus();
        }

protected:
    void closeEvent(QCloseEvent*);
    virtual void mouseReleaseEvent(QMouseEvent* e);


private:

    QString format_filename_caption(const QString &qstring_in);

    /** Pointer to the application window (this). */
    static QC_ApplicationWindow* appWindow;
    QTimer *autosaveTimer;

    /** Workspace for MDI */
    QWorkspace* workspace;

        /** Dialog factory */
        QC_DialogFactory* dialogFactory;

    /** Layer list widget */
    QG_LayerWidget* layerWidget;
    /** Block list widget */
    QG_BlockWidget* blockWidget;
    /** Library browser widget */
    QG_LibraryWidget* libraryWidget;

    /** Layer list dock widget */
    QDockWidget* layerDockWindow;
    /** Block list dock widget */
    QDockWidget* blockDockWindow;
    /** Library list dock widget */
    QDockWidget* libraryDockWindow;


        /** Command line */
        QG_CommandWidget* commandWidget;
        QDockWidget* commandDockWindow;

    /** Coordinate widget */
    QG_CoordinateWidget* coordinateWidget;
    /** Mouse widget */
    QG_MouseWidget* mouseWidget;
    /** Selection Status */
    QG_SelectionWidget* selectionWidget;

    /** Option widget for individual tool options */
    QToolBar* optionWidget;

    /** Recent files list */
    QG_RecentFiles* recentFiles;
    QStringList openedFiles;

    /** Action handler. */
        QG_ActionHandler* actionHandler;

#ifdef RS_SCRIPTING
        /** Scripting interface. */
        QS_Scripter* scripter;
#endif

    QMenu* fileMenu;
    QMenu* windowsMenu;
    QMenu* scriptMenu;
    QMenu* helpMenu;
    QMenu* testMenu;

    QList <QAction*> recentFilesAction;
    /** the main toolbars */
    QToolBar* fileToolBar;
    QToolBar* editToolBar;
    QToolBar* zoomToolBar;

    QG_SnapToolBar* snapToolBar;

    // Toolbar for selecting the current pen
    QG_PenToolBar* penToolBar;
    // Toolbar for CAD tools
    QG_CadToolBar* cadToolBar;

    QHelpEngine* helpEngine;
    QDockWidget *helpWindow;

    QAction* scriptOpenIDE;
    QAction* scriptRun;

    QAction* helpAboutApp;
    QAction* helpManual;

    QAction *testDumpEntities;
    QAction *testDumpUndo;
    QAction *testUpdateInserts;
    QAction *testDrawFreehand;
    QAction *testInsertBlock;
    QAction *testInsertText;
    QAction *testInsertImage;
    QAction *testUnicode;
    QAction *testInsertEllipse;

    QAction *testMath01;

    QAction *testResize640;
    QAction *testResize800;
    QAction *testResize1024;

//Plugin support
private:
    void loadPlugins();
    QMenu *findMenu(const QString &searchMenu, const QObjectList thisMenuList, const QString& currentEntry);
    QList<QC_PluginInterface*> loadedPlugins;
public slots:
    void execPlug();

};


#endif
<|MERGE_RESOLUTION|>--- conflicted
+++ resolved
@@ -127,17 +127,10 @@
     void slotFileSaveAs();
     /** auto-save document */
     void slotFileAutoSave();
-<<<<<<< HEAD
-	/** exports the document as bitmap */
-	void slotFileExport();
-	bool slotFileExport(const QString& name, const QString& format,
-		QSize size, bool black, bool bw=false);
-=======
         /** exports the document as bitmap */
         void slotFileExport();
         bool slotFileExport(const QString& name, const QString& format,
                 QSize size, bool black, bool bw=false);
->>>>>>> df83de8c
     /** closes the current file */
     void slotFileClose();
     /** closing the current file */
@@ -162,21 +155,12 @@
     void slotScriptOpenIDE();
     void slotScriptRun();
 
-<<<<<<< HEAD
-	void slotRunStartScript();
-	void slotRunScript();
-	void slotRunScript(const QString& name);
-
-	void slotInsertBlock();
-	void slotInsertBlock(const QString& name);
-=======
         void slotRunStartScript();
         void slotRunScript();
         void slotRunScript(const QString& name);
 
         void slotInsertBlock();
         void slotInsertBlock(const QString& name);
->>>>>>> df83de8c
 
     /** shows an about dlg*/
     void slotHelpAbout();
@@ -271,15 +255,6 @@
         return NULL;
     }
 
-<<<<<<< HEAD
-	/**
-	 * Creates a new document. Implementation from RS_MainWindowInterface.
-	 */
-    virtual void createNewDocument(
-                const QString& fileName = QString::null, RS_Document* doc=NULL) {
-
-		slotFileNew(doc);
-=======
         /**
          * Creates a new document. Implementation from RS_MainWindowInterface.
          */
@@ -287,7 +262,6 @@
                 const QString& fileName = QString::null, RS_Document* doc=NULL) {
 
                 slotFileNew(doc);
->>>>>>> df83de8c
                 if (fileName!=QString::null && getDocument()!=NULL) {
                         getDocument()->setFilename(fileName);
                 }
@@ -312,11 +286,7 @@
 
 
         //virtual QToolBar* createToolBar(const QString& name);
-<<<<<<< HEAD
-	//virtual void addToolBarButton(QToolBar* tb);
-=======
         //virtual void addToolBarButton(QToolBar* tb);
->>>>>>> df83de8c
 
     /**
      * @return Pointer to the qsa object.
