/****************************************************************************
**
** This file is part of the LibreCAD project, a 2D CAD program
**
** Copyright (C) 2010 R. van Twisk (librecad@rvt.dds.nl)
** Copyright (C) 2001-2003 RibbonSoft. All rights reserved.
**
**
** This file may be distributed and/or modified under the terms of the
** GNU General Public License version 2 as published by the Free Software 
** Foundation and appearing in the file gpl-2.0.txt included in the
** packaging of this file.
**
** This program is distributed in the hope that it will be useful,
** but WITHOUT ANY WARRANTY; without even the implied warranty of
** MERCHANTABILITY or FITNESS FOR A PARTICULAR PURPOSE.  See the
** GNU General Public License for more details.
** 
** You should have received a copy of the GNU General Public License
** along with this program; if not, write to the Free Software
** Foundation, Inc., 51 Franklin Street, Fifth Floor, Boston, MA  02110-1301  USA
**
** This copyright notice MUST APPEAR in all copies of the script!  
**
**********************************************************************/

#include <QStatusBar>
#include <QMenuBar>
#include <QDockWidget>
#include <QtHelp>
#include <QSplitter>

#include "qc_applicationwindow.h"
#include "helpbrowser.h"
// RVT_PORT added
#include <QImageWriter>

#include <fstream>

#include <QPrinter>
#include <QPRintDialog>
#include <QFileDialog>
#include <QMessageBox>
#include <QTimer>

//Plugin support
#include <QPluginLoader>

#include "rs_actionprintpreview.h"
#include "rs_dimaligned.h"
#include "rs_dimlinear.h"
#include "rs_hatch.h"
#include "rs_image.h"
#include "rs_insert.h"
#include "rs_text.h"
#include "rs_settings.h"
#include "rs_staticgraphicview.h"
#include "rs_system.h"
#include "rs_actionlibraryinsert.h"
#include "rs_painterqt.h"
#include "rs_selection.h"

#include "qg_cadtoolbar.h"
#include "qg_actionfactory.h"
#include "qg_blockwidget.h"
#include "qg_librarywidget.h"
#include "qg_commandwidget.h"

#include "qg_coordinatewidget.h"
#include "qg_dlgimageoptions.h"
#include "qg_filedialog.h"
#include "qg_selectionwidget.h"
#include "qg_mousewidget.h"

#include "qc_dialogfactory.h"
#include "main.h"
#include "doc_plugin_interface.h"
#include "qc_plugininterface.h"

QC_ApplicationWindow* QC_ApplicationWindow::appWindow = NULL;

#ifndef QC_APP_ICON
# define QC_APP_ICON "librecad.png"
#endif
#ifndef QC_ABOUT_ICON
# define QC_ABOUT_ICON ":/main/intro_librecad.png"
#endif
#ifndef QC_APP_ICON16
# define QC_APP_ICON16 ":/main/librecad16.png"
#endif

#include <QSplashScreen>
    extern QSplashScreen *splash;

/**
 * Constructor. Initializes the app.
 */
QC_ApplicationWindow::QC_ApplicationWindow()
        : QMainWindow(0, "", Qt::WDestructiveClose),
        QG_MainWindowInterface()
{
    RS_DEBUG->print("QC_ApplicationWindow::QC_ApplicationWindow");

    appWindow = this;
    helpEngine = NULL;
    helpWindow = NULL;

    workspace = NULL;
    
    RS_DEBUG->print("QC_ApplicationWindow::QC_ApplicationWindow: setting icon");
     setIcon(qPixmapFromMimeSource(QC_APP_ICON));

	RS_DEBUG->print("QC_ApplicationWindow::QC_ApplicationWindow: creating action handler");
    actionHandler = new QG_ActionHandler(this);
	RS_DEBUG->print("QC_ApplicationWindow::QC_ApplicationWindow: creating action handler: OK");

#ifdef RS_SCRIPTING
	RS_DEBUG->print("QC_ApplicationWindow::QC_ApplicationWindow: creating scripter");
    scripter = new QS_Scripter(this, this);
	RS_DEBUG->print("QC_ApplicationWindow::QC_ApplicationWindow: creating scripter: OK");
#endif

	RS_DEBUG->print("QC_ApplicationWindow::QC_ApplicationWindow: init view");
    initView();
	RS_DEBUG->print("QC_ApplicationWindow::QC_ApplicationWindow: init toolbar");
    initToolBar();
        RS_DEBUG->print("QC_ApplicationWindow::QC_ApplicationWindow: init actions");
    initActions();
	RS_DEBUG->print("QC_ApplicationWindow::QC_ApplicationWindow: init menu bar");
    initMenuBar();
	RS_DEBUG->print("QC_ApplicationWindow::QC_ApplicationWindow: init status bar");
    initStatusBar();

	RS_DEBUG->print("QC_ApplicationWindow::QC_ApplicationWindow: creating dialogFactory");
    dialogFactory = new QC_DialogFactory(this, optionWidget);
	RS_DEBUG->print("QC_ApplicationWindow::QC_ApplicationWindow: creating dialogFactory: OK");
	RS_DEBUG->print("setting dialog factory object");
	if (RS_DialogFactory::instance()==NULL) {
		RS_DEBUG->print("no RS_DialogFactory instance");
	}
	else {
		RS_DEBUG->print("got RS_DialogFactory instance");
	}
    RS_DialogFactory::instance()->setFactoryObject(dialogFactory);
	RS_DEBUG->print("setting dialog factory object: OK");

        RS_DEBUG->print("QC_ApplicationWindow::QC_ApplicationWindow: init settings");
    initSettings();

	RS_DEBUG->print("QC_ApplicationWindow::QC_ApplicationWindow: init MDI");
    initMDI();

    // Activate autosave timer
    autosaveTimer = new QTimer(this, "autosave");
    connect(autosaveTimer, SIGNAL(timeout()), this, SLOT(slotFileAutoSave()));
    RS_SETTINGS->beginGroup("/Defaults");
    autosaveTimer->start(RS_SETTINGS->readNumEntry("/AutoSaveTime", 5)*60*1000);
    RS_SETTINGS->endGroup();

    // Disable menu and toolbar items
    emit windowsChanged(FALSE);

    //plugin load
    loadPlugins();

    statusBar()->showMessage(XSTR(QC_APPNAME) " Ready", 2000);
    //setFocusPolicy(WheelFocus);
}

/**
  * Find a menu entry in the current menu list. This function will try to recursivly find the menu
  * searchMenu for example foo/bar
  * thisMenuList list of Widgets
  * currentEntry only used internally dueing recursion
  * returns 0 when no menu was found
  */
QMenu *QC_ApplicationWindow::findMenu(const QString &searchMenu, const QObjectList thisMenuList, const QString& currentEntry) {
    if (searchMenu==currentEntry)
        return ( QMenu *)thisMenuList.at(0)->parent();

    QList<QObject*>::const_iterator i=thisMenuList.begin();
    while (i != thisMenuList.end()) {
        if ((*i)->inherits ("QMenu")) {
            QMenu *ii=(QMenu*)*i;
            if (QMenu *foundMenu=findMenu(searchMenu, ii->children(), currentEntry+"/"+ii->objectName().replace("&", ""))) {
                return foundMenu;
            }
        }
        i++;
    }
    return 0;
}

/**
 * Loads the found plugins.
 */
void QC_ApplicationWindow::loadPlugins() {

    loadedPlugins.clear();
    RS_StringList lst = RS_SYSTEM->getDirectoryList("plugins");

    for (int i = 0; i < lst.size(); ++i) {
        QDir pluginsDir(lst.at(i));
        foreach (QString fileName, pluginsDir.entryList(QDir::Files)) {
            QPluginLoader pluginLoader(pluginsDir.absoluteFilePath(fileName));
            QObject *plugin = pluginLoader.instance();
            if (plugin) {
                QC_PluginInterface *pluginInterface = qobject_cast<QC_PluginInterface *>(plugin);
                if (pluginInterface) {
                    loadedPlugins.append(pluginInterface);
                    PluginCapabilities pluginCapabilities=pluginInterface->getCapabilities();
                    foreach (PluginMenuLocation loc,  pluginCapabilities.menuEntryPoints) {
                        QAction *actpl = new QAction(loc.menuEntryActionName, plugin);
                        actpl->setData(loc.menuEntryActionName);
                        connect(actpl, SIGNAL(triggered()), this, SLOT(execPlug()));
                        QMenu *atMenu = findMenu("/"+loc.menuEntryPoint, menuBar()->children(), "");
                        if (atMenu) {
                            atMenu->addAction(actpl);
                        } else {
                            QStringList treemenu = loc.menuEntryPoint.split('/', QString::SkipEmptyParts);
                            QString currentLevel="";
                            QMenu *parentMenu=0;
                            do {
                                QString menuName=treemenu.at(0); treemenu.removeFirst();
                                currentLevel=currentLevel+"/"+menuName;
                                atMenu = findMenu(currentLevel, menuBar()->children(), "");
                                if (atMenu==0) {
                                    if (parentMenu==0) {
                                        parentMenu=menuBar()->addMenu(menuName);
                                    } else {
                                        parentMenu=parentMenu->addMenu(menuName);
                                    }
                                    parentMenu->setName(menuName);
                                }
                            } while(treemenu.size()>0);
                            parentMenu->addAction(actpl);
                        }
                    }
                }
            } else {
                QMessageBox::information(this, "Info", pluginLoader.errorString());
                RS_DEBUG->print("QC_ApplicationWindow::loadPlugin: %s", pluginLoader.errorString().toLatin1().data());
            }
        }
    }
}

/**
 * Execute the plugin.
 */
void QC_ApplicationWindow::execPlug() {
    QAction *action = qobject_cast<QAction *>(sender());
    QC_PluginInterface *plugin = qobject_cast<QC_PluginInterface *>(action->parent());
//get actual drawing
    QC_MDIWindow* w = getMDIWindow();
    RS_Graphic* currdoc = static_cast<RS_Graphic*>(w->getDocument());
//create document interface instance
    Doc_plugin_interface pligundoc(currdoc, w->getGraphicView(), this);
//execute plugin
    plugin->execComm(&pligundoc, this, action->data().toString());
//TODO call update view
w->getGraphicView()->redraw();
}


/**
 * Destructor.
 */
QC_ApplicationWindow::~QC_ApplicationWindow() {
    RS_DEBUG->print("QC_ApplicationWindow::~QC_ApplicationWindow");
#ifdef RS_SCRIPTING

    RS_DEBUG->print("QC_ApplicationWindow::~QC_ApplicationWindow: "
                    "deleting scripter");

    delete scripter;

    RS_DEBUG->print("QC_ApplicationWindow::~QC_ApplicationWindow: "
                    "deleting scripter: OK");

#endif

    RS_DEBUG->print("QC_ApplicationWindow::~QC_ApplicationWindow: "
                    "deleting action handler");

    delete actionHandler;

    RS_DEBUG->print("QC_ApplicationWindow::~QC_ApplicationWindow: "
                    "deleting action handler: OK");
    RS_DEBUG->print("QC_ApplicationWindow::~QC_ApplicationWindow: "
                    "deleting dialog factory");

    delete dialogFactory;

    RS_DEBUG->print("QC_ApplicationWindow::~QC_ApplicationWindow: "
                    "deleting dialog factory: OK");

    RS_DEBUG->print("QC_ApplicationWindow::~QC_ApplicationWindow: "
	"deleting assistant.."); 
    if (helpEngine!=NULL) {
        delete helpEngine;
    }
    if (helpWindow!=NULL) {
        delete helpWindow;
    }

    RS_DEBUG->print("QC_ApplicationWindow::~QC_ApplicationWindow: "
                    "deleting assistant: OK");

    RS_DEBUG->print("QC_ApplicationWindow::~QC_ApplicationWindow: OK");
}



/**
 * Runs the start script if scripting is available.
 */
void QC_ApplicationWindow::slotRunStartScript() {
	slotRunScript("autostart.qs");
	restoreDocks();
}



/**
 * Runs a script. The action that triggers this slot has to carry the
 * name of the script file.
 */
void QC_ApplicationWindow::slotRunScript() {
    RS_DEBUG->print("QC_ApplicationWindow::slotRunScript");

    const QObject* s = sender();
    if (s!=NULL) {
        QString script = ((QAction*)s)->text();
        RS_DEBUG->print("QC_ApplicationWindow::slotRunScript: %s", 
			script.latin1());
		slotRunScript(script);
    }
}



/**
 * Runs the script with the given name.
 */
void QC_ApplicationWindow::slotRunScript(const QString& name) {
    Q_UNUSED(name);
#ifdef RS_SCRIPTING
	RS_DEBUG->print("QC_ApplicationWindow::slotRunScript");

	if (scripter==NULL) {
		RS_DEBUG->print(RS_Debug::D_WARNING, 
			"QC_ApplicationWindow::slotRunScript: "
			"scripter not initialized");
		return;
	}

    statusBar()->showMessage(tr("Running script '%1'").arg(name), 2000);

	QStringList scriptList = RS_SYSTEM->getScriptList();
	scriptList.append(RS_SYSTEM->getHomeDir() + "/." XSTR(QC_APPKEY) "/" + name);
	
	for (QStringList::Iterator it = scriptList.begin(); it!=scriptList.end(); ++it) {
		RS_DEBUG->print("QC_ApplicationWindow::slotRunScript: "
			"checking script '%s'", (*it).latin1());
		QFileInfo fi(*it);
		if (fi.exists() && fi.fileName()==name) {
			RS_DEBUG->print("QC_ApplicationWindow::slotRunScript: running '%s'", 
				(*it).latin1());
			scripter->runScript(*it, "main");
		}
	}
#endif
}



/**
 * Called from toolbar buttons that were added by scripts to 
 * insert blocks.
 */
void QC_ApplicationWindow::slotInsertBlock() {
    const QObject* s = sender();
    if (s!=NULL) {
        QString block = ((QAction*)s)->text();
        RS_DEBUG->print("QC_ApplicationWindow::slotInsertBlock: %s", 
			block.latin1());
		slotInsertBlock(block);
    }
}



/**
 * Called to insert blocks.
 */
void QC_ApplicationWindow::slotInsertBlock(const QString& name) {
	RS_DEBUG->print("QC_ApplicationWindow::slotInsertBlock: '%s'", name.latin1());

    statusBar()->showMessage(tr("Inserting block '%1'").arg(name), 2000);

	RS_GraphicView* graphicView = getGraphicView();
	RS_Document* document = getDocument();
	if (graphicView!=NULL && document!=NULL) {
		RS_ActionLibraryInsert* action = 
			new RS_ActionLibraryInsert(*document, *graphicView);
		action->setFile(name);
		graphicView->setCurrentAction(action);
	}
}



/**
 * Shows the main application window and a splash screen.
 */
void QC_ApplicationWindow::show() {
#ifdef QSPLASHSCREEN_H
    if (splash) {
        splash->raise();
	}
#endif

    QMainWindow::show();
#ifdef QSPLASHSCREEN_H
    if (splash) {
        splash->raise();
        qApp->processEvents();
        splash->clear();
# ifdef QC_DELAYED_SPLASH_SCREEN
        QTimer::singleShot(1000*2, this, SLOT(finishSplashScreen()));
# else
        finishSplashScreen();
# endif
    }
#endif
}



/**
 * Called when the splash screen has to terminate.
 */
void QC_ApplicationWindow::finishSplashScreen() {
#ifdef QSPLASHSCREEN_H
    if (splash) {
        splash->finish(this);
        delete splash;
        splash = 0;
    }
#endif
}



/**
 * Close Event. Called when the user tries to close the app.
 */
void QC_ApplicationWindow::closeEvent(QCloseEvent* ce) {
    RS_DEBUG->print("QC_ApplicationWindow::closeEvent()");

    if (!queryExit(false)) {
        ce->ignore();
    }


    RS_DEBUG->print("QC_ApplicationWindow::closeEvent(): OK");
}



/**
 * Handles right-clicks for moving back to the last cad tool bar.
 */
void QC_ApplicationWindow::mouseReleaseEvent(QMouseEvent* e) {
    if (e->button()==Qt::RightButton && cadToolBar!=NULL) {
        cadToolBar->showToolBarMain();
    }
    e->accept();
}



/**
 * Initializes the MDI workspace.
 */
void QC_ApplicationWindow::initMDI() {
    RS_DEBUG->print("QC_ApplicationWindow::initMDI() begin");

    QFrame *vb = new QFrame(this);
    QVBoxLayout *layout = new QVBoxLayout;
    vb->setFrameStyle(QFrame::StyledPanel | QFrame::Sunken);
    layout->setContentsMargins ( 0, 0, 0, 0 );
    workspace = new QWorkspace();
    layout->addWidget(workspace);
    workspace->setScrollBarsEnabled(true);
    vb->setLayout(layout);
    setCentralWidget(vb);

    connect(workspace, SIGNAL(windowActivated(QWidget*)),
            this, SLOT(slotWindowActivated(QWidget*)));

    RS_DEBUG->print("QC_ApplicationWindow::initMDI() end");
}



/**
 * Initializes all QActions of the application.
 */
void QC_ApplicationWindow::initActions() {
    RS_DEBUG->print("QC_ApplicationWindow::initActions()");

    QG_ActionFactory actionFactory(actionHandler, this);
    QAction* action;
    QMenu* menu;
    QToolBar* tb;
    QMenu* subMenu;

    // File actions:
    //
    menu = menuBar()->addMenu(tr("&File"));
    menu->setName("File");
    tb = fileToolBar;
    tb->setCaption("File");

    action = actionFactory.createAction(RS2::ActionFileNew, this);
    action->addTo(menu);
    action->addTo(tb);
    action = actionFactory.createAction(RS2::ActionFileOpen, this);
    action->addTo(menu);
    action->addTo(tb);
    action = actionFactory.createAction(RS2::ActionFileSave, this);
    action->addTo(menu);
    action->addTo(tb);
    connect(this, SIGNAL(windowsChanged(bool)), action, SLOT(setEnabled(bool)));
    action = actionFactory.createAction(RS2::ActionFileSaveAs, this);
    action->addTo(menu);
    connect(this, SIGNAL(windowsChanged(bool)), action, SLOT(setEnabled(bool)));
    action = actionFactory.createAction(RS2::ActionFileExport, this);
    action->addTo(menu);
    subMenu = menu->addMenu(tr("Import"));
    subMenu->setName("Import");
    connect(this, SIGNAL(windowsChanged(bool)), action, SLOT(setEnabled(bool)));
    menu->insertSeparator();
    action = actionFactory.createAction(RS2::ActionFileClose, this);
    action->addTo(menu);
    connect(this, SIGNAL(windowsChanged(bool)), action, SLOT(setEnabled(bool)));
    menu->insertSeparator();
    action = actionFactory.createAction(RS2::ActionFilePrint, this);
    action->addTo(menu);
    action->addTo(tb);
    connect(this, SIGNAL(windowsChanged(bool)), action, SLOT(setEnabled(bool)));
    action = actionFactory.createAction(RS2::ActionFilePrintPreview, this);
    action->addTo(menu);
    action->addTo(tb);
    connect(this, SIGNAL(printPreviewChanged(bool)), action, SLOT(setChecked(bool)));
    connect(this, SIGNAL(windowsChanged(bool)), action, SLOT(setEnabled(bool)));
    menu->insertSeparator();
    action = actionFactory.createAction(RS2::ActionFileQuit, this);
    action->addTo(menu);
    menu->insertSeparator();
    addToolBar(Qt::TopToolBarArea, tb); //tr("File");

    fileMenu = menu;

    // Editing actions:
    //
    menu = menuBar()->addMenu(tr("&Edit"));
    menu->setName("Edit");
    tb = editToolBar;
    tb->setCaption("Edit");

    action = actionFactory.createAction(RS2::ActionEditKillAllActions, actionHandler);
    action->addTo(tb);
    connect(this, SIGNAL(windowsChanged(bool)), action, SLOT(setEnabled(bool)));

    tb->addSeparator();

    action = actionFactory.createAction(RS2::ActionEditUndo, actionHandler);
    action->addTo(menu);
    action->addTo(tb);
    connect(this, SIGNAL(windowsChanged(bool)), action, SLOT(setEnabled(bool)));

    action = actionFactory.createAction(RS2::ActionEditRedo, actionHandler);
    action->addTo(menu);
    action->addTo(tb);
    connect(this, SIGNAL(windowsChanged(bool)), action, SLOT(setEnabled(bool)));

    tb->addSeparator();
    menu->insertSeparator();

    action = actionFactory.createAction(RS2::ActionEditCut, actionHandler);
    action->addTo(menu);
    action->addTo(tb);
    connect(this, SIGNAL(windowsChanged(bool)), action, SLOT(setEnabled(bool)));
    action = actionFactory.createAction(RS2::ActionEditCopy, actionHandler);
    action->addTo(menu);
    action->addTo(tb);
    connect(this, SIGNAL(windowsChanged(bool)), action, SLOT(setEnabled(bool)));
    action = actionFactory.createAction(RS2::ActionEditPaste, actionHandler);
    action->addTo(menu);
    action->addTo(tb);
    connect(this, SIGNAL(windowsChanged(bool)), action, SLOT(setEnabled(bool)));

    menu->insertSeparator();

    action = actionFactory.createAction(RS2::ActionOptionsGeneral, this);
    action->addTo(menu);
    action = actionFactory.createAction(RS2::ActionOptionsDrawing, actionHandler);
    action->addTo(menu);
    connect(this, SIGNAL(windowsChanged(bool)), action, SLOT(setEnabled(bool)));

    //addToolBar(tb, tr("Edit"));
	addToolBar(Qt::TopToolBarArea, tb); //tr("Edit");

    // Options menu:
    //
    //menu = new QPopupMenu(this);
    //menuBar()->insertItem(tr("&Options"), menu);
	

    // Viewing / Zooming actions:
    //
    menu = menuBar()->addMenu(tr("&View"));
    menu->setName("View");
    menu->setCheckable(true);
    tb = zoomToolBar;
    tb->setCaption("View");

    action = actionFactory.createAction(RS2::ActionViewGrid, this);
    action->addTo(menu);
    action->addTo(tb);
    action->setChecked(true);
    connect(this, SIGNAL(gridChanged(bool)), action, SLOT(setChecked(bool)));
    connect(this, SIGNAL(windowsChanged(bool)), action, SLOT(setEnabled(bool)));

    RS_SETTINGS->beginGroup("/Appearance");
    bool draftMode = (bool)RS_SETTINGS->readNumEntry("/DraftMode", 0);
    RS_SETTINGS->endGroup();

    action = actionFactory.createAction(RS2::ActionViewDraft, this);
    action->addTo(menu);
    action->addTo(tb);
    action->setChecked(draftMode);
    connect(this, SIGNAL(draftChanged(bool)), action, SLOT(setChecked(bool)));
    connect(this, SIGNAL(windowsChanged(bool)), action, SLOT(setEnabled(bool)));

    /*
    action = new QAction(tr("Back"),
                        tr("&Back"), Key_Escape, this);
       connect(action, SIGNAL(activated()),
               this, SLOT(slotBack()));
       action->addTo(menu);
    */


    action = actionFactory.createAction(RS2::ActionZoomRedraw, actionHandler);
    action->addTo(menu);
    action->addTo(tb);
    connect(this, SIGNAL(windowsChanged(bool)), action, SLOT(setEnabled(bool)));
    action = actionFactory.createAction(RS2::ActionZoomIn, actionHandler);
    action->addTo(menu);
    action->addTo(tb);
    connect(this, SIGNAL(windowsChanged(bool)), action, SLOT(setEnabled(bool)));
    action = actionFactory.createAction(RS2::ActionZoomOut, actionHandler);
    action->addTo(menu);
    action->addTo(tb);
    connect(this, SIGNAL(windowsChanged(bool)), action, SLOT(setEnabled(bool)));
    action = actionFactory.createAction(RS2::ActionZoomAuto, actionHandler);
    action->addTo(menu);
    action->addTo(tb);
    connect(this, SIGNAL(windowsChanged(bool)), action, SLOT(setEnabled(bool)));
    action = actionFactory.createAction(RS2::ActionZoomPrevious, actionHandler);
    action->addTo(menu);
    action->addTo(tb);
    connect(this, SIGNAL(windowsChanged(bool)), action, SLOT(setEnabled(bool)));
    action = actionFactory.createAction(RS2::ActionZoomWindow, actionHandler);
    action->addTo(menu);
    action->addTo(tb);
    connect(this, SIGNAL(windowsChanged(bool)), action, SLOT(setEnabled(bool)));
    action = actionFactory.createAction(RS2::ActionZoomPan, actionHandler);
	menu->addAction(action);
    action->addTo(tb);
    connect(this, SIGNAL(windowsChanged(bool)), action, SLOT(setEnabled(bool)));

    menu->insertSeparator();

    action = actionFactory.createAction(RS2::ActionViewStatusBar, this);
    action->setChecked(true);
    action->addTo(menu);

    subMenu= menu->addMenu(tr("&Toolbars"));
    subMenu->setName("Toolbars");

    action = actionFactory.createAction(RS2::ActionViewLayerList, this, this->layerWidget->parentWidget());
    action->addTo(subMenu);
    action = actionFactory.createAction(RS2::ActionViewBlockList, this, this->blockWidget->parentWidget());
    action->addTo(subMenu);
    action = actionFactory.createAction(RS2::ActionViewLibrary, this, this->libraryWidget->parentWidget());
    action->addTo(subMenu);
    action = actionFactory.createAction(RS2::ActionViewCommandLine, this, this->commandWidget->parentWidget());
    action->addTo(subMenu);

    subMenu->addSeparator();

    action = actionFactory.createAction(RS2::ActionViewPenToolbar, this, this->penToolBar);
    action->addTo(subMenu);
    action = actionFactory.createAction(RS2::ActionViewOptionToolbar, this, this->optionWidget);
    action->addTo(subMenu);
    //action = actionFactory.createAction(RS2::ActionViewCadToolbar, this, this->cadToolBar);
    //action->addTo(subMenu); // RVT CadToolbar is not a correct widget yet to beable to get toogled.
    action = actionFactory.createAction(RS2::ActionViewFileToolbar, this, this->fileToolBar);
    action->addTo(subMenu);
    action = actionFactory.createAction(RS2::ActionViewEditToolbar, this, this->editToolBar);
    action->addTo(subMenu);

    // RVT_PORT menu->insertItem(tr("Vie&ws"), createDockWindowMenu(NoToolBars));
    // RVT_PORT menu->insertItem(tr("Tool&bars"), createDockWindowMenu(OnlyToolBars));

	// tr("Focus on Command Line")
	action = new QAction(tr("Focus on &Command Line"), this);
	action->setIcon(QIcon(":/main/editclear.png"));
	action->setShortcut(tr("CTRL+M"));
	//action->zetStatusTip(tr("Focus on Command Line"));
		
    connect(action, SIGNAL(activated()),
            this, SLOT(slotFocusCommandLine()));
    action->addTo(menu);
    connect(this, SIGNAL(windowsChanged(bool)), action, SLOT(setEnabled(bool)));
    //addToolBar(tb, tr("View"));
	addToolBar(Qt::TopToolBarArea, tb); //tr("View");

    // Selecting actions:
    //
    menu = menuBar()->addMenu(tr("&Select"));
    menu->setName("Select");
    action = actionFactory.createAction(RS2::ActionDeselectAll, actionHandler);
    action->addTo(menu);
    connect(this, SIGNAL(windowsChanged(bool)), action, SLOT(setEnabled(bool)));
    action = actionFactory.createAction(RS2::ActionSelectAll, actionHandler);
    action->addTo(menu);
    connect(this, SIGNAL(windowsChanged(bool)), action, SLOT(setEnabled(bool)));
    action = actionFactory.createAction(RS2::ActionSelectSingle, actionHandler);
    action->addTo(menu);
    connect(this, SIGNAL(windowsChanged(bool)), action, SLOT(setEnabled(bool)));
    action = actionFactory.createAction(RS2::ActionSelectContour, actionHandler);
    action->addTo(menu);
    connect(this, SIGNAL(windowsChanged(bool)), action, SLOT(setEnabled(bool)));
    action = actionFactory.createAction(RS2::ActionDeselectWindow, actionHandler);
    action->addTo(menu);
    connect(this, SIGNAL(windowsChanged(bool)), action, SLOT(setEnabled(bool)));
    action = actionFactory.createAction(RS2::ActionSelectWindow, actionHandler);
    action->addTo(menu);
    connect(this, SIGNAL(windowsChanged(bool)), action, SLOT(setEnabled(bool)));
    action = actionFactory.createAction(RS2::ActionSelectInvert, actionHandler);
    action->addTo(menu);
    connect(this, SIGNAL(windowsChanged(bool)), action, SLOT(setEnabled(bool)));
    action = actionFactory.createAction(RS2::ActionSelectIntersected,
                                        actionHandler);
    action->addTo(menu);
    connect(this, SIGNAL(windowsChanged(bool)), action, SLOT(setEnabled(bool)));
    action = actionFactory.createAction(RS2::ActionDeselectIntersected,
                                        actionHandler);
    action->addTo(menu);
    connect(this, SIGNAL(windowsChanged(bool)), action, SLOT(setEnabled(bool)));
    action = actionFactory.createAction(RS2::ActionSelectLayer, actionHandler);
    action->addTo(menu);
    connect(this, SIGNAL(windowsChanged(bool)), action, SLOT(setEnabled(bool)));

    // Drawing actions:
    //
    menu = menuBar()->addMenu(tr("&Draw"));
    menu->setName("Draw");

    // Points:
    subMenu= menu->addMenu(tr("&Point"));
    subMenu->setName("Point");
    action = actionFactory.createAction(RS2::ActionDrawPoint, actionHandler);
    action->addTo(subMenu);
    connect(this, SIGNAL(windowsChanged(bool)), action, SLOT(setEnabled(bool)));

    // Lines:
    subMenu= menu->addMenu(tr("&Line"));
    subMenu->setName("Line");
    action = actionFactory.createAction(RS2::ActionDrawLine,
                                        actionHandler);
    action->addTo(subMenu);
    connect(this, SIGNAL(windowsChanged(bool)), action, SLOT(setEnabled(bool)));
    action = actionFactory.createAction(RS2::ActionDrawLineAngle,
                                        actionHandler);
    action->addTo(subMenu);
    connect(this, SIGNAL(windowsChanged(bool)), action, SLOT(setEnabled(bool)));
    action = actionFactory.createAction(RS2::ActionDrawLineHorizontal,
                                        actionHandler);
    action->addTo(subMenu);
    connect(this, SIGNAL(windowsChanged(bool)), action, SLOT(setEnabled(bool)));
    action = actionFactory.createAction(RS2::ActionDrawLineVertical,
                                        actionHandler);
    action->addTo(subMenu);
    connect(this, SIGNAL(windowsChanged(bool)), action, SLOT(setEnabled(bool)));
    action = actionFactory.createAction(RS2::ActionDrawLineRectangle,
                                        actionHandler);
    action->addTo(subMenu);
    connect(this, SIGNAL(windowsChanged(bool)), action, SLOT(setEnabled(bool)));
    action = actionFactory.createAction(RS2::ActionDrawLineParallel,
                                        actionHandler);
    action->addTo(subMenu);
    connect(this, SIGNAL(windowsChanged(bool)), action, SLOT(setEnabled(bool)));
    action = actionFactory.createAction(RS2::ActionDrawLineParallelThrough,
                                        actionHandler);
    action->addTo(subMenu);
    connect(this, SIGNAL(windowsChanged(bool)), action, SLOT(setEnabled(bool)));
    action = actionFactory.createAction(RS2::ActionDrawLineBisector,
                                        actionHandler);
    action->addTo(subMenu);
    connect(this, SIGNAL(windowsChanged(bool)), action, SLOT(setEnabled(bool)));
    action = actionFactory.createAction(RS2::ActionDrawLineTangent1,
                                        actionHandler);
    action->addTo(subMenu);
    connect(this, SIGNAL(windowsChanged(bool)), action, SLOT(setEnabled(bool)));
    action = actionFactory.createAction(RS2::ActionDrawLineTangent2,
                                        actionHandler);
    action->addTo(subMenu);
    connect(this, SIGNAL(windowsChanged(bool)), action, SLOT(setEnabled(bool)));
    action = actionFactory.createAction(RS2::ActionDrawLineOrthogonal,
                                        actionHandler);
    action->addTo(subMenu);
    connect(this, SIGNAL(windowsChanged(bool)), action, SLOT(setEnabled(bool)));
    action = actionFactory.createAction(RS2::ActionDrawLineRelAngle,
                                        actionHandler);
    action->addTo(subMenu);
    connect(this, SIGNAL(windowsChanged(bool)), action, SLOT(setEnabled(bool)));
    action = actionFactory.createAction(RS2::ActionDrawLineFree,
                                        actionHandler);
    action->addTo(subMenu);
    connect(this, SIGNAL(windowsChanged(bool)), action, SLOT(setEnabled(bool)));
    //action = actionFactory.createAction(RS2::ActionDrawLineHorVert,
    //                                    actionHandler);
    //action->addTo(subMenu);
    action = actionFactory.createAction(RS2::ActionDrawLinePolygon,
                                        actionHandler);
    action->addTo(subMenu);
    connect(this, SIGNAL(windowsChanged(bool)), action, SLOT(setEnabled(bool)));
    action = actionFactory.createAction(RS2::ActionDrawLinePolygon2,
                                        actionHandler);
    action->addTo(subMenu);
    connect(this, SIGNAL(windowsChanged(bool)), action, SLOT(setEnabled(bool)));

    action = actionFactory.createAction(RS2::ActionDrawPolyline,
                                        actionHandler);
    action->addTo(subMenu);
    connect(this, SIGNAL(windowsChanged(bool)), action, SLOT(setEnabled(bool)));

    // Arcs:
    subMenu= menu->addMenu(tr("&Arc"));
    subMenu->setName("Arc");
    action = actionFactory.createAction(RS2::ActionDrawArc, actionHandler);
    action->addTo(subMenu);
    connect(this, SIGNAL(windowsChanged(bool)), action, SLOT(setEnabled(bool)));
    action = actionFactory.createAction(RS2::ActionDrawArc3P, actionHandler);
    action->addTo(subMenu);
    connect(this, SIGNAL(windowsChanged(bool)), action, SLOT(setEnabled(bool)));
    action = actionFactory.createAction(RS2::ActionDrawArcParallel, actionHandler);
    action->addTo(subMenu);
    connect(this, SIGNAL(windowsChanged(bool)), action, SLOT(setEnabled(bool)));

    // Circles:
    subMenu= menu->addMenu(tr("&Circle"));
    subMenu->setName("Circle");
    action = actionFactory.createAction(RS2::ActionDrawCircle, actionHandler);
    action->addTo(subMenu);
    connect(this, SIGNAL(windowsChanged(bool)), action, SLOT(setEnabled(bool)));
    action = actionFactory.createAction(RS2::ActionDrawCircleCR, actionHandler);
    action->addTo(subMenu);
    connect(this, SIGNAL(windowsChanged(bool)), action, SLOT(setEnabled(bool)));
    action = actionFactory.createAction(RS2::ActionDrawCircle2P, actionHandler);
    action->addTo(subMenu);
    connect(this, SIGNAL(windowsChanged(bool)), action, SLOT(setEnabled(bool)));
    action = actionFactory.createAction(RS2::ActionDrawCircle3P, actionHandler);
    action->addTo(subMenu);
    connect(this, SIGNAL(windowsChanged(bool)), action, SLOT(setEnabled(bool)));
    action = actionFactory.createAction(RS2::ActionDrawCircleParallel, actionHandler);
    action->addTo(subMenu);
    connect(this, SIGNAL(windowsChanged(bool)), action, SLOT(setEnabled(bool)));

    // Ellipses:
    subMenu= menu->addMenu(tr("&Ellipse"));
    subMenu->setName("Ellipse");
    action = actionFactory.createAction(RS2::ActionDrawEllipseAxis,
                                        actionHandler);
    action->addTo(subMenu);
    connect(this, SIGNAL(windowsChanged(bool)), action, SLOT(setEnabled(bool)));
    action = actionFactory.createAction(RS2::ActionDrawEllipseArcAxis,
                                        actionHandler);
    action->addTo(subMenu);
    connect(this, SIGNAL(windowsChanged(bool)), action, SLOT(setEnabled(bool)));

    // Splines:
    subMenu= menu->addMenu(tr("&Spline"));
    subMenu->setName("Spline");
    action = actionFactory.createAction(RS2::ActionDrawSpline, actionHandler);
    action->addTo(subMenu);
    connect(this, SIGNAL(windowsChanged(bool)), action, SLOT(setEnabled(bool)));
    
	// Polylines:
    subMenu= menu->addMenu(tr("&Polyline"));
    subMenu->setName("Polyline");
    action = actionFactory.createAction(RS2::ActionDrawPolyline,
                                        actionHandler);
    action->addTo(subMenu);
    connect(this, SIGNAL(windowsChanged(bool)), action, SLOT(setEnabled(bool)));

    action = actionFactory.createAction(RS2::ActionPolylineAdd,
                                        actionHandler);
    action->addTo(subMenu);
    connect(this, SIGNAL(windowsChanged(bool)), action, SLOT(setEnabled(bool)));
    action = actionFactory.createAction(RS2::ActionPolylineDel,
                                        actionHandler);
    action->addTo(subMenu);
    connect(this, SIGNAL(windowsChanged(bool)), action, SLOT(setEnabled(bool)));
    action = actionFactory.createAction(RS2::ActionPolylineDelBetween,
                                        actionHandler);
    action->addTo(subMenu);
    connect(this, SIGNAL(windowsChanged(bool)), action, SLOT(setEnabled(bool)));
    action = actionFactory.createAction(RS2::ActionPolylineTrim,
                                        actionHandler);
    action->addTo(subMenu);
    connect(this, SIGNAL(windowsChanged(bool)), action, SLOT(setEnabled(bool)));
	
    // Text:
    action = actionFactory.createAction(RS2::ActionDrawText,
                                        actionHandler);
    action->addTo(menu);
    connect(this, SIGNAL(windowsChanged(bool)), action, SLOT(setEnabled(bool)));
    // Hatch:
    action = actionFactory.createAction(RS2::ActionDrawHatch,
                                        actionHandler);
    action->addTo(menu);
    connect(this, SIGNAL(windowsChanged(bool)), action, SLOT(setEnabled(bool)));
    // Image:
    action = actionFactory.createAction(RS2::ActionDrawImage,
                                        actionHandler);
    action->addTo(menu);
    connect(this, SIGNAL(windowsChanged(bool)), action, SLOT(setEnabled(bool)));

    // Dimensioning actions:
    //
#ifdef __APPLE1__
    QMenu* m = menu;
    menu= m->addMenu(tr("&Dimension"));
#else
    menu = menuBar()->addMenu(tr("&Dimension"));
#endif
    menu->setName("Dimension");
    action = actionFactory.createAction(RS2::ActionDimAligned, actionHandler);
    action->addTo(menu);
    connect(this, SIGNAL(windowsChanged(bool)), action, SLOT(setEnabled(bool)));
    action = actionFactory.createAction(RS2::ActionDimLinear, actionHandler);
    action->addTo(menu);
    connect(this, SIGNAL(windowsChanged(bool)), action, SLOT(setEnabled(bool)));
    action = actionFactory.createAction(RS2::ActionDimLinearHor, actionHandler);
    action->addTo(menu);
    connect(this, SIGNAL(windowsChanged(bool)), action, SLOT(setEnabled(bool)));
    action = actionFactory.createAction(RS2::ActionDimLinearVer, actionHandler);
    action->addTo(menu);
    connect(this, SIGNAL(windowsChanged(bool)), action, SLOT(setEnabled(bool)));
    action = actionFactory.createAction(RS2::ActionDimRadial, actionHandler);
    action->addTo(menu);
    connect(this, SIGNAL(windowsChanged(bool)), action, SLOT(setEnabled(bool)));
    action = actionFactory.createAction(RS2::ActionDimDiametric, actionHandler);
    action->addTo(menu);
    connect(this, SIGNAL(windowsChanged(bool)), action, SLOT(setEnabled(bool)));
    action = actionFactory.createAction(RS2::ActionDimAngular, actionHandler);
    action->addTo(menu);
    connect(this, SIGNAL(windowsChanged(bool)), action, SLOT(setEnabled(bool)));
    action = actionFactory.createAction(RS2::ActionDimLeader, actionHandler);
    action->addTo(menu);
    connect(this, SIGNAL(windowsChanged(bool)), action, SLOT(setEnabled(bool)));

    // Modifying actions:
    //
    menu = menuBar()->addMenu(tr("&Modify"));
    menu->setName("Modify");
    action = actionFactory.createAction(RS2::ActionModifyMove,
                                        actionHandler);
    action->addTo(menu);
    connect(this, SIGNAL(windowsChanged(bool)), action, SLOT(setEnabled(bool)));
    action = actionFactory.createAction(RS2::ActionModifyRotate,
                                        actionHandler);
    action->addTo(menu);
    connect(this, SIGNAL(windowsChanged(bool)), action, SLOT(setEnabled(bool)));
    action = actionFactory.createAction(RS2::ActionModifyScale,
                                        actionHandler);
    action->addTo(menu);
    connect(this, SIGNAL(windowsChanged(bool)), action, SLOT(setEnabled(bool)));
    action = actionFactory.createAction(RS2::ActionModifyMirror,
                                        actionHandler);
    action->addTo(menu);
    connect(this, SIGNAL(windowsChanged(bool)), action, SLOT(setEnabled(bool)));
    action = actionFactory.createAction(RS2::ActionModifyMoveRotate,
                                        actionHandler);
    action->addTo(menu);
    connect(this, SIGNAL(windowsChanged(bool)), action, SLOT(setEnabled(bool)));
    action = actionFactory.createAction(RS2::ActionModifyRotate2,
                                        actionHandler);
    action->addTo(menu);
    connect(this, SIGNAL(windowsChanged(bool)), action, SLOT(setEnabled(bool)));
    action = actionFactory.createAction(RS2::ActionModifyTrim,
                                        actionHandler);
    action->addTo(menu);
    connect(this, SIGNAL(windowsChanged(bool)), action, SLOT(setEnabled(bool)));
    action = actionFactory.createAction(RS2::ActionModifyTrim2,
                                        actionHandler);
    action->addTo(menu);
    connect(this, SIGNAL(windowsChanged(bool)), action, SLOT(setEnabled(bool)));
    action = actionFactory.createAction(RS2::ActionModifyTrimAmount,
                                        actionHandler);
    action->addTo(menu);
    connect(this, SIGNAL(windowsChanged(bool)), action, SLOT(setEnabled(bool)));
    action = actionFactory.createAction(RS2::ActionModifyBevel,
                                        actionHandler);
    action->addTo(menu);
    connect(this, SIGNAL(windowsChanged(bool)), action, SLOT(setEnabled(bool)));
    action = actionFactory.createAction(RS2::ActionModifyRound,
                                        actionHandler);
    action->addTo(menu);
    connect(this, SIGNAL(windowsChanged(bool)), action, SLOT(setEnabled(bool)));
    action = actionFactory.createAction(RS2::ActionModifyCut,
                                        actionHandler);
    action->addTo(menu);
    connect(this, SIGNAL(windowsChanged(bool)), action, SLOT(setEnabled(bool)));
    action = actionFactory.createAction(RS2::ActionModifyStretch,
                                        actionHandler);
    action->addTo(menu);
    connect(this, SIGNAL(windowsChanged(bool)), action, SLOT(setEnabled(bool)));
    action = actionFactory.createAction(RS2::ActionModifyEntity,
                                        actionHandler);
    action->addTo(menu);
    connect(this, SIGNAL(windowsChanged(bool)), action, SLOT(setEnabled(bool)));
    action = actionFactory.createAction(RS2::ActionModifyAttributes,
                                        actionHandler);
    action->addTo(menu);
    connect(this, SIGNAL(windowsChanged(bool)), action, SLOT(setEnabled(bool)));
    action = actionFactory.createAction(RS2::ActionModifyDelete,
                                        actionHandler);
    action->addTo(menu);
    connect(this, SIGNAL(windowsChanged(bool)), action, SLOT(setEnabled(bool)));
    action = actionFactory.createAction(RS2::ActionModifyDeleteQuick,
                                        actionHandler);
    action->addTo(menu);
    connect(this, SIGNAL(windowsChanged(bool)), action, SLOT(setEnabled(bool)));
    action = actionFactory.createAction(RS2::ActionModifyExplodeText,
                                        actionHandler);
    action->addTo(menu);
    connect(this, SIGNAL(windowsChanged(bool)), action, SLOT(setEnabled(bool)));
    //action = actionFactory.createAction(RS2::ActionModifyDeleteFree,
    //                                    actionHandler);
    //action->addTo(menu);
    action = actionFactory.createAction(RS2::ActionBlocksExplode, actionHandler);
    action->addTo(menu);
    connect(this, SIGNAL(windowsChanged(bool)), action, SLOT(setEnabled(bool)));

    // Snapping actions:
    //
    menu = menuBar()->addMenu(tr("&Snap"));
    menu->setName("Snap");
    action = actionFactory.createAction(RS2::ActionSnapFree, actionHandler);
    action->addTo(menu);
    connect(this, SIGNAL(windowsChanged(bool)), action, SLOT(setEnabled(bool)));
    action->setChecked(true);
    action = actionFactory.createAction(RS2::ActionSnapGrid, actionHandler);
    action->addTo(menu);
    connect(this, SIGNAL(windowsChanged(bool)), action, SLOT(setEnabled(bool)));
    action = actionFactory.createAction(RS2::ActionSnapEndpoint,
                                        actionHandler);
    action->addTo(menu);
    connect(this, SIGNAL(windowsChanged(bool)), action, SLOT(setEnabled(bool)));
    action = actionFactory.createAction(RS2::ActionSnapOnEntity,
                                        actionHandler);
    action->addTo(menu);
    connect(this, SIGNAL(windowsChanged(bool)), action, SLOT(setEnabled(bool)));
    action = actionFactory.createAction(RS2::ActionSnapCenter, actionHandler);
    action->addTo(menu);
    connect(this, SIGNAL(windowsChanged(bool)), action, SLOT(setEnabled(bool)));
    action = actionFactory.createAction(RS2::ActionSnapMiddle, actionHandler);
    action->addTo(menu);
    connect(this, SIGNAL(windowsChanged(bool)), action, SLOT(setEnabled(bool)));
    action = actionFactory.createAction(RS2::ActionSnapDist, actionHandler);
    action->addTo(menu);
    connect(this, SIGNAL(windowsChanged(bool)), action, SLOT(setEnabled(bool)));
    action = actionFactory.createAction(RS2::ActionSnapIntersection,
                                        actionHandler);
    action->addTo(menu);
    connect(this, SIGNAL(windowsChanged(bool)), action, SLOT(setEnabled(bool)));
    action = actionFactory.createAction(RS2::ActionSnapIntersectionManual,
                                        actionHandler);
    action->addTo(menu);
    connect(this, SIGNAL(windowsChanged(bool)), action, SLOT(setEnabled(bool)));
    menu->insertSeparator();
    action = actionFactory.createAction(RS2::ActionRestrictNothing,
                                        actionHandler);
    action->addTo(menu);
    connect(this, SIGNAL(windowsChanged(bool)), action, SLOT(setEnabled(bool)));
    action = actionFactory.createAction(RS2::ActionRestrictOrthogonal,
                                        actionHandler);
    action->addTo(menu);
    connect(this, SIGNAL(windowsChanged(bool)), action, SLOT(setEnabled(bool)));
    action = actionFactory.createAction(RS2::ActionRestrictHorizontal,
                                        actionHandler);
    action->addTo(menu);
    connect(this, SIGNAL(windowsChanged(bool)), action, SLOT(setEnabled(bool)));
    action = actionFactory.createAction(RS2::ActionRestrictVertical,
                                        actionHandler);
    action->addTo(menu);
    connect(this, SIGNAL(windowsChanged(bool)), action, SLOT(setEnabled(bool)));
    menu->insertSeparator();
    action = actionFactory.createAction(RS2::ActionSetRelativeZero,
                                        actionHandler);
    action->addTo(menu);
    connect(this, SIGNAL(windowsChanged(bool)), action, SLOT(setEnabled(bool)));
    action = actionFactory.createAction(RS2::ActionLockRelativeZero,
                                        actionHandler);
    action->addTo(menu);
    connect(this, SIGNAL(windowsChanged(bool)), action, SLOT(setEnabled(bool)));

    // Info actions:
    //
    menu = menuBar()->addMenu(tr("&Info"));
    menu->setName("Info");
    //action = actionFactory.createAction(RS2::ActionInfoInside,
    //                                    actionHandler);
    //action->addTo(menu);
    action = actionFactory.createAction(RS2::ActionInfoDist,
                                        actionHandler);
    action->addTo(menu);
    connect(this, SIGNAL(windowsChanged(bool)), action, SLOT(setEnabled(bool)));
    action = actionFactory.createAction(RS2::ActionInfoDist2,
                                        actionHandler);
    action->addTo(menu);
    connect(this, SIGNAL(windowsChanged(bool)), action, SLOT(setEnabled(bool)));
    action = actionFactory.createAction(RS2::ActionInfoAngle,
                                        actionHandler);
    action->addTo(menu);
    connect(this, SIGNAL(windowsChanged(bool)), action, SLOT(setEnabled(bool)));
    action = actionFactory.createAction(RS2::ActionInfoTotalLength,
                                        actionHandler);
    action->addTo(menu);
    connect(this, SIGNAL(windowsChanged(bool)), action, SLOT(setEnabled(bool)));
    action = actionFactory.createAction(RS2::ActionInfoArea,
                                        actionHandler);
    action->addTo(menu);
    connect(this, SIGNAL(windowsChanged(bool)), action, SLOT(setEnabled(bool)));

    // Layer actions:
    //
    menu = menuBar()->addMenu(tr("&Layer"));
    menu->setName("Layer");
    action = actionFactory.createAction(RS2::ActionLayersDefreezeAll,
                                        actionHandler);
    action->addTo(menu);
    connect(this, SIGNAL(windowsChanged(bool)), action, SLOT(setEnabled(bool)));
    action = actionFactory.createAction(RS2::ActionLayersFreezeAll,
                                        actionHandler);
    action->addTo(menu);
    connect(this, SIGNAL(windowsChanged(bool)), action, SLOT(setEnabled(bool)));
    action = actionFactory.createAction(RS2::ActionLayersAdd, actionHandler);
    action->addTo(menu);
    connect(this, SIGNAL(windowsChanged(bool)), action, SLOT(setEnabled(bool)));
    action = actionFactory.createAction(RS2::ActionLayersRemove,
                                        actionHandler);
    action->addTo(menu);
    connect(this, SIGNAL(windowsChanged(bool)), action, SLOT(setEnabled(bool)));
    action = actionFactory.createAction(RS2::ActionLayersEdit, actionHandler);
    action->addTo(menu);
    connect(this, SIGNAL(windowsChanged(bool)), action, SLOT(setEnabled(bool)));
    action = actionFactory.createAction(RS2::ActionLayersToggleView,
                                        actionHandler);
    action->addTo(menu);
    connect(this, SIGNAL(windowsChanged(bool)), action, SLOT(setEnabled(bool)));

    // Block actions:
    //
    menu = menuBar()->addMenu(tr("&Block"));
    menu->setName("Block");
    action = actionFactory.createAction(RS2::ActionBlocksDefreezeAll,
                                        actionHandler);
    action->addTo(menu);
    connect(this, SIGNAL(windowsChanged(bool)), action, SLOT(setEnabled(bool)));
    action = actionFactory.createAction(RS2::ActionBlocksFreezeAll,
                                        actionHandler);
    action->addTo(menu);
    connect(this, SIGNAL(windowsChanged(bool)), action, SLOT(setEnabled(bool)));
    action = actionFactory.createAction(RS2::ActionBlocksAdd, actionHandler);
    action->addTo(menu);
    connect(this, SIGNAL(windowsChanged(bool)), action, SLOT(setEnabled(bool)));
    action = actionFactory.createAction(RS2::ActionBlocksRemove, actionHandler);
    action->addTo(menu);
    connect(this, SIGNAL(windowsChanged(bool)), action, SLOT(setEnabled(bool)));
    action = actionFactory.createAction(RS2::ActionBlocksAttributes,
                                        actionHandler);
    action->addTo(menu);
    connect(this, SIGNAL(windowsChanged(bool)), action, SLOT(setEnabled(bool)));
    action = actionFactory.createAction(RS2::ActionBlocksInsert,
                                        actionHandler);
    action->addTo(menu);
    connect(this, SIGNAL(windowsChanged(bool)), action, SLOT(setEnabled(bool)));
    action = actionFactory.createAction(RS2::ActionBlocksEdit, actionHandler);
    action->addTo(menu);
    connect(this, SIGNAL(windowsChanged(bool)), action, SLOT(setEnabled(bool)));
    action = actionFactory.createAction(RS2::ActionBlocksCreate, actionHandler);
    action->addTo(menu);
    connect(this, SIGNAL(windowsChanged(bool)), action, SLOT(setEnabled(bool)));
    action = actionFactory.createAction(RS2::ActionBlocksExplode, actionHandler);
    action->addTo(menu);
    connect(this, SIGNAL(windowsChanged(bool)), action, SLOT(setEnabled(bool)));
	
	QMainWindow::addToolBarBreak(Qt::TopToolBarArea);
	

	addToolBar(Qt::TopToolBarArea, penToolBar);                                                                                                               
    addToolBar(Qt::TopToolBarArea, optionWidget); 
	
	
#ifdef RS_SCRIPTING
    // Scripts menu:
    //
    scriptMenu = new QMenu(tr("&Scripts"));
    scriptMenu->setName("Scripts");
    scriptOpenIDE = actionFactory.createAction(RS2::ActionScriptOpenIDE, this);
    scriptOpenIDE->addTo(scriptMenu);
    scriptRun = actionFactory.createAction(RS2::ActionScriptRun, this);
    scriptRun->addTo(scriptMenu);
#else
    scriptMenu = 0;
    scriptOpenIDE = 0;
    scriptRun = 0;
#endif


    // Help menu:
    //
    /*RVT_PORThelpAboutApp = new QAction(tr("About"), 
							   qPixmapFromMimeSource(QC_APP_ICON16), 
							   tr("&About %1").arg(QC_APPNAME), 0, this); */
    helpAboutApp = new QAction(qPixmapFromMimeSource(QC_APP_ICON16), tr("About"), this);

    //helpAboutApp->zetStatusTip(tr("About the application"));
    //helpAboutApp->setWhatsThis(tr("About\n\nAbout the application"));
    connect(helpAboutApp, SIGNAL(activated()),
            this, SLOT(slotHelpAbout()));

    helpManual = new QAction(qPixmapFromMimeSource("contents.png"), tr("&Manual"), this);
    //helpManual->zetStatusTip(tr("Launch the online manual"));
    connect(helpManual, SIGNAL(activated()),
            this, SLOT(slotHelpManual()));

/* RVT_PORT    testDumpEntities = new QAction("Dump Entities",
                                   "Dump &Entities", 0, this); */
    testDumpEntities = new QAction("Dump Entities", this);
    connect(testDumpEntities, SIGNAL(activated()),
            this, SLOT(slotTestDumpEntities()));
    
/* RVT_PORT	testDumpUndo = new QAction("Dump Undo Info",
							   "Undo Info", 0, this); */
	testDumpUndo = new QAction("Dump Undo Info", this);
    connect(testDumpUndo, SIGNAL(activated()),
            this, SLOT(slotTestDumpUndo()));

/* RVT_PORT    testUpdateInserts = new QAction("Update Inserts",
                                    "&Update Inserts", 0, this); */
    testUpdateInserts = new QAction("Update Inserts", this);
    connect(testUpdateInserts, SIGNAL(activated()),
            this, SLOT(slotTestUpdateInserts()));

/* RVT_PORT    testDrawFreehand = new QAction("Draw Freehand",
	 "Draw Freehand", 0, this); */
	 testDrawFreehand = new QAction("Draw Freehand", this); 
    connect(testDrawFreehand, SIGNAL(activated()),
            this, SLOT(slotTestDrawFreehand()));

/* RVT_PORT    testInsertBlock = new QAction("Insert Block",
                                  "Insert Block", 0, this); */
    testInsertBlock = new QAction("Insert Block", this);

    connect(testInsertBlock, SIGNAL(activated()),
            this, SLOT(slotTestInsertBlock()));

/* RVT_PORT    testInsertText = new QAction("Insert Text",
                                 "Insert Text", 0, this); */
    testInsertText = new QAction("Insert Text", this);
    connect(testInsertText, SIGNAL(activated()),
            this, SLOT(slotTestInsertText()));

/* RVT_PORT    testInsertImage = new QAction("Insert Image",
                                  "Insert Image", 0, this); */
	// "Insert Image",
    testInsertImage = new QAction(tr("Insert Image"), this);
    connect(testInsertImage, SIGNAL(activated()),
            this, SLOT(slotTestInsertImage()));

/* RVT_PORT    testUnicode = new QAction("Unicode",
                              "Unicode", 0, this); */
    testUnicode = new QAction("Unicode", this);
    connect(testUnicode, SIGNAL(activated()),
            this, SLOT(slotTestUnicode()));

/* RVT_PORT    testInsertEllipse = new QAction("Insert Ellipse",
                                    "Insert Ellipse", 0, this); */
    testInsertEllipse = new QAction("Insert Ellipse", this);
    connect(testInsertEllipse, SIGNAL(activated()),
            this, SLOT(slotTestInsertEllipse()));

/*  RVT_PORT  testMath01 = new QAction("Math01",
                             "Math01", 0, this); */
    testMath01 = new QAction("Math01", this);
    connect(testMath01, SIGNAL(activated()),
            this, SLOT(slotTestMath01()));

/* RVT_PORT    testResize640 = new QAction("Resize to 640x480",
                                "Resize 1", 0, this); */
    testResize640 = new QAction("Resize to 640x480", this);
    connect(testResize640, SIGNAL(activated()),
            this, SLOT(slotTestResize640()));

/* RVT_PORT    testResize800 = new QAction("Resize to 800x600",
                                "Resize 2", 0, this); */
    testResize800 = new QAction("Resize to 800x600", this);
    connect(testResize800, SIGNAL(activated()),
            this, SLOT(slotTestResize800()));

/* RVT_PORT    testResize1024 = new QAction("Resize to 1024x768",
                                 "Resize 3", 0, this); */
    testResize1024 = new QAction("Resize to 1024x768", this);
    connect(testResize1024, SIGNAL(activated()),
            this, SLOT(slotTestResize1024()));

}


/**
 * Initializes the menu bar.
 */
void QC_ApplicationWindow::initMenuBar() {
    RS_DEBUG->print("QC_ApplicationWindow::initMenuBar()");

    // menuBar entry scriptMenu
#ifdef RS_SCRIPTING
    menuBar()->addMenu(scriptMenu);
#endif
    //scriptMenu->setCheckable(true);
    //scriptOpenIDE->addTo(scriptMenu);
    //scriptRun->addTo(scriptMenu);
    //connect(scriptMenu, SIGNAL(aboutToShow()),
    //        this, SLOT(slotScriptMenuAboutToShow()));

    // menuBar entry windowsMenu
    windowsMenu = menuBar()->addMenu(tr("&Window"));
    windowsMenu->setName("Window");
    windowsMenu->setCheckable(true);
    connect(windowsMenu, SIGNAL(aboutToShow()),
            this, SLOT(slotWindowsMenuAboutToShow()));

    menuBar()->insertSeparator();
    // menuBar entry helpMenu
    helpMenu = menuBar()->addMenu(tr("&Help"));
    helpMenu->setName("Help");
    helpManual->addTo(helpMenu);
    helpMenu->insertSeparator();
    helpAboutApp->addTo(helpMenu);

    // menuBar entry test menu
    if (QC_DEBUGGING) {
        testMenu = menuBar()->addMenu(tr("De&bugging"));
        testMenu->setName("Debugging");
        testDumpEntities->addTo(testMenu);
        testDumpUndo->addTo(testMenu);
        testUpdateInserts->addTo(testMenu);
        testDrawFreehand->addTo(testMenu);
        testInsertBlock->addTo(testMenu);
        testInsertText->addTo(testMenu);
        testInsertImage->addTo(testMenu);
        testInsertEllipse->addTo(testMenu);
        testUnicode->addTo(testMenu);
        testMath01->addTo(testMenu);
        testResize640->addTo(testMenu);
        testResize800->addTo(testMenu);
        testResize1024->addTo(testMenu);
    }

    // menuBar configuration
    recentFiles = new QG_RecentFiles(9);
}



/**
 * Initializes the tool bars (file tool bar and pen tool bar).
 */
void QC_ApplicationWindow::initToolBar() {
    RS_DEBUG->print("QC_ApplicationWindow::initToolBar()");

	QSizePolicy toolBarPolicy(QSizePolicy::MinimumExpanding, QSizePolicy::Fixed); 

    fileToolBar = new QToolBar( "File Operations", this);	
	fileToolBar->setSizePolicy(toolBarPolicy);
	fileToolBar->setObjectName ( "FileTB" );
	
    editToolBar = new QToolBar( "Edit Operations", this);
	editToolBar->setSizePolicy(toolBarPolicy);
	editToolBar->setObjectName ( "EditTB" );
    zoomToolBar = new QToolBar( "Zoom Operations", this);
	zoomToolBar->setSizePolicy(toolBarPolicy);
	zoomToolBar->setObjectName ( "ZoomTB" );
	    
	penToolBar = new QG_PenToolBar("Pen Selection", this);
	penToolBar->setSizePolicy(toolBarPolicy);
	penToolBar->setObjectName ( "PenTB" );
	
    connect(penToolBar, SIGNAL(penChanged(RS_Pen)),
            this, SLOT(slotPenChanged(RS_Pen))); 

    optionWidget = new QToolBar("Tool Options", this);
	QSizePolicy optionWidgetBarPolicy(QSizePolicy::MinimumExpanding, QSizePolicy::Fixed); 
	optionWidget->setMinimumSize(440,30);
	optionWidget->setSizePolicy(optionWidgetBarPolicy);	
	optionWidget->setObjectName ( "ToolTB" );
	
    //optionWidget->setFixedExtentHeight(26);
    //optionWidget->setHorizontallyStretchable(true);
    //addDockWindow(optionWidget, DockTop, true);

    // CAD toolbar left:
    QToolBar* t = new QToolBar("CAD Tools", this);
	t->setMinimumSize(59,250);
	QSizePolicy policy(QSizePolicy::Fixed, QSizePolicy::MinimumExpanding); 
	t->setSizePolicy(policy);
	t->setObjectName ( "CADTB" );
   // t->setFixedExtentWidth(59);
   // t->setVerticallyStretchable(true);
	addToolBar(Qt::LeftToolBarArea, t); 

    cadToolBar = new QG_CadToolBar(t, "CAD Tools");
    cadToolBar->createSubToolBars(actionHandler);

    connect(cadToolBar, SIGNAL(signalBack()),
            this, SLOT(slotBack()));
    connect(this, SIGNAL(windowsChanged(bool)),
            cadToolBar, SLOT(setEnabled(bool)));

    //QG_CadToolBarMain* cadToolBarMain =
    //new QG_CadToolBarMain(cadToolBar);
}



/**
 * Initializes the status bar at the bottom.
 */
void QC_ApplicationWindow::initStatusBar() {
    RS_DEBUG->print("QC_ApplicationWindow::initStatusBar()");

    statusBar()->setMinimumHeight(32);
    coordinateWidget = new QG_CoordinateWidget(statusBar(), "coordinates");
    statusBar()->addWidget(coordinateWidget);
    mouseWidget = new QG_MouseWidget(statusBar(), "mouse info");
    statusBar()->addWidget(mouseWidget);
    selectionWidget = new QG_SelectionWidget(statusBar(), "selections");
    statusBar()->addWidget(selectionWidget);
}



/**
 * Initializes the global application settings from the 
 * config file (unix, mac) or registry (windows).
 */
void QC_ApplicationWindow::initSettings() {
    RS_DEBUG->print("QC_ApplicationWindow::initSettings()");

    //RS_Settings settings(QC_REGISTRY, QC_APPKEY);

    RS_SETTINGS->beginGroup("/RecentFiles");
    for (int i=0; i<recentFiles->getNumber(); ++i) {
        QString filename = RS_SETTINGS->readEntry(QString("/File") +
                           QString::number(i+1));
        if (!filename.isEmpty()) {
            recentFiles->add(filename);
        }
    }
    RS_SETTINGS->endGroup();
    if (recentFiles->count()>0) {
        updateRecentFilesMenu();
    }

    RS_SETTINGS->beginGroup("/Geometry");
    int windowWidth = RS_SETTINGS->readNumEntry("/WindowWidth", 950);
    int windowHeight = RS_SETTINGS->readNumEntry("/WindowHeight", 700);
    int windowX = RS_SETTINGS->readNumEntry("/WindowX", 0);
    int windowY = RS_SETTINGS->readNumEntry("/WindowY", 30);
    RS_SETTINGS->endGroup();

#ifdef __APPLE1__
    if (windowY<30) {
        windowY=30;
    }
#endif

    resize(windowWidth, windowHeight);
    move(windowX, windowY);

	restoreDocks();
}


/**
 * Restores the position of the dock windows.
 */
void QC_ApplicationWindow::restoreDocks() {
    RS_SETTINGS->beginGroup("/Geometry");
    restoreState ( RS_SETTINGS->readByteArrayEntry("/DockWindows", ""));
    RS_SETTINGS->endGroup();
}


/**
 * Stores the global application settings to file or registry.
 */
void QC_ApplicationWindow::storeSettings() {
    RS_DEBUG->print("QC_ApplicationWindow::storeSettings()");

    RS_SETTINGS->beginGroup("/RecentFiles");
    for (int i=0; i<recentFiles->count(); ++i) {
        RS_SETTINGS->writeEntry(QString("/File") +
                                QString::number(i+1), recentFiles->get(i));
    }
    RS_SETTINGS->endGroup();

    RS_SETTINGS->beginGroup("/Geometry");
    RS_SETTINGS->writeEntry("/WindowWidth", width());
    RS_SETTINGS->writeEntry("/WindowHeight", height());
    RS_SETTINGS->writeEntry("/WindowX", x());
    RS_SETTINGS->writeEntry("/WindowY", y());
    RS_SETTINGS->writeEntry("/DockWindows", QVariant (saveState()));
    RS_SETTINGS->endGroup();

    RS_DEBUG->print("QC_ApplicationWindow::storeSettings(): OK");
}



/**
 * Initializes the view.
 */
void QC_ApplicationWindow::initView() {
    RS_DEBUG->print("QC_ApplicationWindow::initView()");

    RS_DEBUG->print("init view..");
    QDockWidget* dw;
    layerWidget = NULL;
    blockWidget = NULL;
    libraryWidget = NULL;
    commandWidget = NULL;



    RS_DEBUG->print("  layer widget..");
    dw = new QDockWidget( "Layer", this);
	dw->setObjectName ( "LayerDW" );
    layerWidget = new QG_LayerWidget(actionHandler, dw, "Layer");
    layerWidget->setFocusPolicy(Qt::NoFocus);
    connect(layerWidget, SIGNAL(escape()),
            this, SLOT(slotFocus()));
    connect(this, SIGNAL(windowsChanged(bool)),
            layerWidget, SLOT(setEnabled(bool)));
    //dw->boxLayout()->addWidget(layerWidget);
    dw->setWidget(layerWidget);
    //dw->setFixedExtentWidth(120);
    //dw->setFixedExtentHeight(400);
    //dw->setFixedHeight(400);
    // dw->setResizeEnabled(true);
    dw->setCaption(tr("Layer List"));
    // dw->setCloseMode(QDockWidget::Always);
    //dw->resize(120,workspace->height()/2);
    addDockWidget (Qt::RightDockWidgetArea, dw );

	
    layerDockWindow = dw;

    RS_DEBUG->print("  block widget..");
    dw = new QDockWidget("Block", this);
	dw->setObjectName ( "BlockDW" );
    // dw->setResizeEnabled(true);
    blockWidget = new QG_BlockWidget(actionHandler, dw, "Block");
    blockWidget->setFocusPolicy(Qt::NoFocus);
    connect(blockWidget, SIGNAL(escape()),
            this, SLOT(slotFocus()));
    connect(this, SIGNAL(windowsChanged(bool)),
            blockWidget, SLOT(setEnabled(bool)));
    //dw->boxLayout()->addWidget(blockWidget);
    dw->setWidget(blockWidget);
    // dw->setFixedExtentWidth(120);
    dw->setCaption(tr("Block List"));
    // dw->setCloseMode(QDockWidget::Always);
    //dw->setFixedExtentHeight(400);
	addDockWidget(Qt::RightDockWidgetArea, dw); 
    blockDockWindow = dw;

    RS_DEBUG->print("  library widget..");
    dw = new QDockWidget("Library", this);
	dw->setObjectName ( "LibraryDW" );
    libraryWidget = new QG_LibraryWidget(dw, "Library");
    libraryWidget->setActionHandler(actionHandler);
    libraryWidget->setFocusPolicy(Qt::NoFocus);
    connect(libraryWidget, SIGNAL(escape()),
            this, SLOT(slotFocus()));
    connect(this, SIGNAL(windowsChanged(bool)),
            (QObject*)libraryWidget->bInsert, SLOT(setEnabled(bool)));
    dw->setWidget(libraryWidget);
    //dw->setFixedExtentWidth(240);
    //dw->setHeight(400);
    dw->resize(240, 400);
    // dw->setResizeEnabled(true);
    dw->setCaption(tr("Library Browser"));
    // dw->setCloseMode(QDockWidget::Always);
    addDockWidget(Qt::LeftDockWidgetArea , dw);

    libraryDockWindow = dw;
    libraryDockWindow->hide();
	

    RS_DEBUG->print("  command widget..");
    dw = new QDockWidget("Command", this);
	dw->setObjectName ( "CommandDW" );
    // dw->setResizeEnabled(true);
    commandWidget = new QG_CommandWidget(dw, "Command");
    commandWidget->setActionHandler(actionHandler);
    //commandWidget->redirectStderr();
    //std::cerr << "Ready.\n";
    //commandWidget->processStderr();
    connect(this, SIGNAL(windowsChanged(bool)),
            commandWidget, SLOT(setEnabled(bool)));
    //connect(commandWidget, SIGNAL(escape()),
    //        this, SLOT(slotFocus()));
    //commandWidget->grabKeyboard();
    //dw->boxLayout()->addWidget(commandWidget);
    dw->setWidget(commandWidget);
    //dw->setFixedExtentWidth(120);
    //dw->setFixedExtentHeight(45);
    dw->setCaption(tr("Command line"));
    // dw->setCloseMode(QDockWidget::Always);
    commandDockWindow = dw;
	addDockWidget(Qt::BottomDockWidgetArea, dw); 

    RS_DEBUG->print("  done");
}

	

/**
 * Creates a new toolbar. 
 * Implementation from QG_MainWindowInterface.
 * Can be called from scripts to add individual GUI elements.
 */
/*QToolBar* QC_ApplicationWindow::createToolBar(const RS_String& name) {
    QToolBar* tb = new QToolBar(name, this);
	tb->setLabel(name);
	return tb;
}*/



/**
 * Creates a new button in the given tool bar for running a script.
 */
/*void QC_ApplicationWindow::addToolBarButton(QToolBar* tb) {
	if (tb!=NULL) {
    	QAction* action = new QAction("Blah", 
			QPixmap::fromMimeSource("zoomwindow.png"),
            "&Blah", QKeySequence(), NULL);
    	//action->zetStatusTip("Blah blah");
		action->addTo(tb);
	}
}*/



/**
 * Updates the recent file list in the file menu.
 */
void QC_ApplicationWindow::updateRecentFilesMenu() {
    RS_DEBUG->print("QC_ApplicationWindow::updateRecentFilesMenu()");

    RS_DEBUG->print("Updating recent file menu...");
    for (int i=0; i<recentFiles->getNumber(); ++i) {
        QString label = QString( "&%1 %2" ).
                        arg(i+1).arg(recentFiles->get(i));

        if (fileMenu->findItem(i)) {
            RS_DEBUG->print("Changeing item %d", i);
            fileMenu->changeItem(i, label);
        } else if (i < int(recentFiles->count())) {
            RS_DEBUG->print("Adding item %d", i);
            fileMenu->insertItem(label,
                                 this, SLOT(slotFileOpenRecent(int)),
                                 0, i);
        }
    }
}



/**
 * Goes back to the previous menu or one step in the current action.
 */
void QC_ApplicationWindow::slotBack() {
    RS_GraphicView* graphicView = getGraphicView();
    if (graphicView!=NULL) {
        graphicView->back();
    } else {
        if (cadToolBar!=NULL) {
            cadToolBar->showToolBar(RS2::ToolBarMain);
        }
    }
}

void QC_ApplicationWindow::slotKillAllActions() {
    RS_GraphicView* gv = getGraphicView();
    QC_MDIWindow* m = getMDIWindow();
    if (gv!=NULL and m!=NULL and m->getDocument()!=NULL) {
        gv->killAllActions();
        RS_DIALOGFACTORY->requestToolBar(RS2::ToolBarMain);

        RS_Selection s((RS_EntityContainer&)*m->getDocument(), gv);
        s.selectAll(false);
        RS_DIALOGFACTORY->updateSelectionWidget(m->getDocument()->countSelected());

        gv->redraw(RS2::RedrawAll);
    }
}


/**
 * Goes one step further in the current action.
 */
void QC_ApplicationWindow::slotEnter() {

    if (commandWidget==NULL || !commandWidget->checkFocus()) {
        if (cadToolBar!=NULL) {
            cadToolBar->forceNext();
        } else {
            RS_GraphicView* graphicView = getGraphicView();
            if (graphicView!=NULL) {
                graphicView->enter();
            }
        }
    }
}



/**
 * Sets the keyboard focus on the command line.
 */
void QC_ApplicationWindow::slotFocusCommandLine() {
    if (commandWidget->isVisible()) {
        commandWidget->setFocus();
    }
}
	

/**
 * Shows the given error on the command line.
 */
void QC_ApplicationWindow::slotError(const QString& msg) {
	commandWidget->appendHistory(msg);
}



/**
 * Hands focus back to the application window. In the rare event
 * of a escape press from the layer widget (e.g after switching desktops
 * in XP).
 */
void QC_ApplicationWindow::slotFocus() {
    //QG_GraphicView* graphicView = getGraphicView();
    /*if (graphicView!=NULL) {
        graphicView->setFocus();
}
    else {*/
    setFocus();
    //}
}


/**
 * Called when a document window was activated.
 */
void QC_ApplicationWindow::slotWindowActivated(QWidget*) {

    RS_DEBUG->print("QC_ApplicationWindow::slotWindowActivated begin");

    QC_MDIWindow* m = getMDIWindow();

    if (m!=NULL && m->getDocument()!=NULL) {
		m->setWindowState(Qt::WindowMaximized);

        RS_DEBUG->print("QC_ApplicationWindow::slotWindowActivated: "
			"document: %d", m->getDocument()->getId());

        bool showByBlock = m->getDocument()->rtti()==RS2::EntityBlock;

        layerWidget->setLayerList(m->getDocument()->getLayerList(),
                                  showByBlock);


        coordinateWidget->setGraphic(m->getGraphic());


        // Only graphics show blocks. (blocks don't)
        if (m->getDocument()->rtti()==RS2::EntityGraphic) {
            blockWidget->setBlockList(m->getDocument()->getBlockList());
        } else {
            blockWidget->setBlockList(NULL);
        }

        // Update all inserts in this graphic (blocks might have changed):
        m->getDocument()->updateInserts();
        m->getGraphicView()->redraw();

        // set snapmode from snapping menu
        actionHandler->updateSnapMode();

        // set pen from pen toolbar
        slotPenChanged(penToolBar->getPen());

        // update toggle button status:
        if (m->getGraphic()!=NULL) {
            emit(gridChanged(m->getGraphic()->isGridOn()));
            emit(printPreviewChanged(m->getGraphicView()->isPrintPreview()));
        }
    } 

    // Disable/Enable menu and toolbar items
    emit windowsChanged(m!=NULL && m->getDocument()!=NULL);
//    emit windowsChanged(true);
    RS_DEBUG->print("RVT_PORT emit windowsChanged(true);");

    RS_DEBUG->print("QC_ApplicationWindow::slotWindowActivated end");
}



/**
 * Called when the menu 'windows' is about to be shown.
 * This is used to update the window list in the menu.
 */
void QC_ApplicationWindow::slotWindowsMenuAboutToShow() {

    RS_DEBUG->print("QC_ApplicationWindow::slotWindowsMenuAboutToShow");

    windowsMenu->clear();
    int cascadeId = windowsMenu->insertItem(tr("&Cascade"),
                                            workspace, SLOT(cascade()));
    int tileId = windowsMenu->insertItem(tr("&Tile"),
                                         this, SLOT(slotTileVertical()));
    int horTileId = windowsMenu->insertItem(tr("Tile &Horizontally"),
                                            this, SLOT(slotTileHorizontal()));
    if (workspace->windowList().isEmpty()) {
        windowsMenu->setItemEnabled(cascadeId, false);
        windowsMenu->setItemEnabled(tileId, false);
        windowsMenu->setItemEnabled(horTileId, false);
    }
    windowsMenu->insertSeparator();
    QWidgetList windows = workspace->windowList();
    for (int i=0; i<int(windows.count()); ++i) {
        int id = windowsMenu->insertItem(windows.at(i)->caption(),
                                         this, SLOT(slotWindowsMenuActivated(int)));
        windowsMenu->setItemParameter(id, i);
        windowsMenu->setItemChecked(id, workspace->activeWindow()==windows.at(i));
    }
}



/**
 * Called when the user selects a document window from the
 * window list.
 */
void QC_ApplicationWindow::slotWindowsMenuActivated(int id) {
    RS_DEBUG->print("QC_ApplicationWindow::slotWindowsMenuActivated");

    QWidget* w = workspace->windowList().at(id);
    if (w!=NULL) {
        w->showNormal();
        w->setFocus();
        // RVT_PORT need to reset/cleanup current menu here to avoid menu clutter
    }
}



/**
 * Tiles MDI windows horizontally.
 */
void QC_ApplicationWindow::slotTileHorizontal() {

    RS_DEBUG->print("QC_ApplicationWindow::slotTileHorizontal");

    // primitive horizontal tiling
    QWidgetList windows = workspace->windowList();
    if (windows.count()==0) {
        return;
    }

    int heightForEach = workspace->height() / windows.count();
    int y = 0;
    for (int i=0; i<int(windows.count()); ++i) {
        QWidget *window = windows.at(i);
/* RVT_PORT 
		if (window->testWState(WState_Maximized)) {
            // prevent flicker
            window->hide();
            window->showNormal();
        } */
        int preferredHeight = window->minimumHeight()
                              + window->parentWidget()->baseSize().height();
        int actHeight = QMAX(heightForEach, preferredHeight);

        //window->parentWidget()->resize(workspace->width(), actHeight);
        window->parentWidget()->setGeometry(0, y,
                                            workspace->width(), actHeight);
        y+=actHeight;
    }
}



/**
 * Tiles MDI windows vertically.
 */
void QC_ApplicationWindow::slotTileVertical() {
    workspace->tile();

    /*
       QWidgetList windows = workspace->windowList();
       if (windows.count()==0) {
           return;
       }

       //int heightForEach = workspace->height() / windows.count();
       //int y = 0;
       for (int i=0; i<int(windows.count()); ++i) {
           QWidget *window = windows.at(i);
        if (window->testWState(WState_Maximized)) {
               // prevent flicker
               window->hide();
               window->showNormal();
           }
           //int preferredHeight = window->minimumHeight()
           //                      + window->parentWidget()->baseSize().height();
           //int actHeight = QMAX(heightForEach, preferredHeight);

           //window->parentWidget()->setGeometry(0, y,
           //                                    workspace->width(), actHeight);
           //window->parentWidget()->resize(window->parentWidget()->width(), 
        //        window->parentWidget()->height());
           //window->resize(window->width(), window->height());
           //y+=actHeight;
       }
    */
}

/**
 * Called when something changed in the pen tool bar 
 * (e.g. color, width, style).
 */
void QC_ApplicationWindow::slotPenChanged(RS_Pen pen) {
    RS_DEBUG->print("QC_ApplicationWindow::slotPenChanged() begin");

    RS_DEBUG->print("Setting active pen...");

    QC_MDIWindow* m = getMDIWindow();
    if (m!=NULL) {
        m->slotPenChanged(pen);
    }

    RS_DEBUG->print("QC_ApplicationWindow::slotPenChanged() end");
}



/**
 * Creates a new MDI window with the given document or a new
 *  document if 'doc' is NULL.
 */
QC_MDIWindow* QC_ApplicationWindow::slotFileNew(RS_Document* doc) {

    RS_DEBUG->print("QC_ApplicationWindow::slotFileNew() begin");

    static int id = 0;
    id++;

    statusBar()->showMessage(tr("Creating new file..."));

    RS_DEBUG->print("  creating MDI window");
    QC_MDIWindow* w = new QC_MDIWindow(doc, workspace,
                                       0, Qt::WDestructiveClose);
	//w->setWindowState(WindowMaximized);
    connect(w, SIGNAL(signalClosing()),
            this, SLOT(slotFileClosing()));

    if (w->getDocument()->rtti()==RS2::EntityBlock) {
        w->setCaption(tr("Block '%1'").arg(((RS_Block*)(w->getDocument()))->getName()));
    } else {
        w->setCaption(tr("unnamed document %1").arg(id));
    }
    w->setIcon(qPixmapFromMimeSource("document.png"));

    // only graphics offer block lists, blocks don't
    RS_DEBUG->print("  adding listeners");
    RS_Graphic* graphic = w->getDocument()->getGraphic();
    if (graphic!=NULL) {
        // Link the graphic's layer list to the pen tool bar
        graphic->addLayerListListener(penToolBar);
        // Link the layer list to the layer widget
        graphic->addLayerListListener(layerWidget);

        // Link the block list to the block widget
        graphic->addBlockListListener(blockWidget);
    }

    // Link the dialog factory to the mouse widget:
    QG_DIALOGFACTORY->setMouseWidget(mouseWidget);
    // Link the dialog factory to the coordinate widget:
    QG_DIALOGFACTORY->setCoordinateWidget(coordinateWidget);
    QG_DIALOGFACTORY->setSelectionWidget(selectionWidget);
    // Link the dialog factory to the option widget:
    //QG_DIALOGFACTORY->setOptionWidget(optionWidget);
    // Link the dialog factory to the cad tool bar:
    QG_DIALOGFACTORY->setCadToolBar(cadToolBar);
    // Link the dialog factory to the command widget:
    QG_DIALOGFACTORY->setCommandWidget(commandWidget);
    // Link the dialog factory to the main app window:
    QG_DIALOGFACTORY->setMainWindow(this);
	
	workspace->addWindow(w);

    RS_DEBUG->print("  showing MDI window");
    if (workspace->windowList().isEmpty()) {
        w->showMaximized();
    } else {
        w->show();
    }
    slotWindowActivated(w);
    statusBar()->showMessage(tr("New Drawing created."), 2000);

    RS_DEBUG->print("QC_ApplicationWindow::slotFileNew() OK");
    setFocus();
	
    return w;
}



/**
 * Menu file -> open.
 */
void QC_ApplicationWindow::slotFileOpen() {
    RS_DEBUG->print("QC_ApplicationWindow::slotFileOpen()");

    RS_DEBUG->print("QC_ApplicationWindow::slotFileOpen() 001");
    RS2::FormatType type = RS2::FormatUnknown;
    RS_DEBUG->print("QC_ApplicationWindow::slotFileOpen() 002");
    QString fileName = QG_FileDialog::getOpenFileName(this, &type);
    RS_DEBUG->print("QC_ApplicationWindow::slotFileOpen() 003");
    slotFileOpen(fileName, type);
    RS_DEBUG->print("QC_ApplicationWindow::slotFileOpen(): OK");
}



/**
 * Called when a recently opened file is chosen from the list in the
 * file menu.
 */
void QC_ApplicationWindow::slotFileOpenRecent(int id) {
    RS_DEBUG->print("QC_ApplicationWindow::slotFileOpenRecent()");

    statusBar()->showMessage(tr("Opening recent file..."));
    QString fileName = recentFiles->get(id);

    slotFileOpen(fileName, RS2::FormatUnknown);
}



/**
 * Menu file -> open.
 */
void QC_ApplicationWindow::slotFileOpen(const QString& fileName,
                                        RS2::FormatType type) {

    RS_DEBUG->print("QC_ApplicationWindow::slotFileOpen(..)");

    QApplication::setOverrideCursor( QCursor(Qt::WaitCursor) );
    if (!fileName.isEmpty()) {
        RS_DEBUG->print("QC_ApplicationWindow::slotFileOpen: creating new doc window");
        // Create new document window:
        QC_MDIWindow* w = slotFileNew();
        // RVT_PORT qApp->processEvents(1000);
        qApp->processEvents(QEventLoop::AllEvents, 1000);

        RS_DEBUG->print("QC_ApplicationWindow::slotFileOpen: linking layer list");
        // link the layer widget to the new document:
        layerWidget->setLayerList(w->getDocument()->getLayerList(), false);
        // link the block widget to the new document:
        blockWidget->setBlockList(w->getDocument()->getBlockList());
        // link coordinate widget to graphic
        coordinateWidget->setGraphic(w->getGraphic());

        RS_DEBUG->print("QC_ApplicationWindow::slotFileOpen: open file");
        
        qApp->processEvents(QEventLoop::AllEvents, 1000);

        // open the file in the new view:
        if (w->slotFileOpen(fileName, type)==false) {
            // error
            QApplication::restoreOverrideCursor();
            QMessageBox::information(this, QMessageBox::tr("Warning"),
                                     tr("Cannot open the file\n%1\nPlease "
                                        "check the permissions.")
                                     .arg(fileName),
                                     QMessageBox::Ok);
            w->setForceClosing(true);
            w->close();
            return;
        }

        RS_DEBUG->print("QC_ApplicationWindow::slotFileOpen: open file: OK");

        RS_DEBUG->print("QC_ApplicationWindow::slotFileOpen: update recent file menu: 1");

        // update recent files menu:
        recentFiles->add(fileName);
        RS_DEBUG->print("QC_ApplicationWindow::slotFileOpen: update recent file menu: 2");
        updateRecentFilesMenu();

        RS_DEBUG->print("QC_ApplicationWindow::slotFileOpen: update recent file menu: OK");

        RS_DEBUG->print("QC_ApplicationWindow::slotFileOpen: set caption");
        // update caption:
        w->setCaption(fileName);
        RS_DEBUG->print("QC_ApplicationWindow::slotFileOpen: set caption: OK");

        RS_DEBUG->print("QC_ApplicationWindow::slotFileOpen: update coordinate widget");
        // update coordinate widget format:
        RS_DIALOGFACTORY->updateCoordinateWidget(RS_Vector(0.0,0.0),
                RS_Vector(0.0,0.0),
                true);
        RS_DEBUG->print("QC_ApplicationWindow::slotFileOpen: update coordinate widget: OK");

        // show output of filter (if any):
        commandWidget->processStderr();
        QString message=tr("Loaded document: ")+fileName;
        commandWidget->appendHistory(message);
        statusBar()->showMessage(message, 2000);
    } else {
        statusBar()->showMessage(tr("Opening aborted"), 2000);
    }
    QApplication::restoreOverrideCursor();
    RS_DEBUG->print("QC_ApplicationWindow::slotFileOpen(..) OK");
}



/**
 * Menu file -> save.
 */
void QC_ApplicationWindow::slotFileSave() {
    RS_DEBUG->print("QC_ApplicationWindow::slotFileSave()");

    statusBar()->showMessage(tr("Saving drawing..."));

    QC_MDIWindow* w = getMDIWindow();
    QString name;
    if (w!=NULL) {
        if (w->getDocument()->getFilename().isEmpty()) {
            slotFileSaveAs();
        } else {
            bool cancelled;
            if (w->slotFileSave(cancelled)) {
                if (!cancelled) {
                    name = w->getDocument()->getFilename();
                    statusBar()->showMessage(tr("Saved drawing: %1").arg(name), 2000);
                }
            } else {
                // error
                QMessageBox::information(this, QMessageBox::tr("Warning"),
                                         tr("Cannot save the file\n%1\nPlease "
                                            "check the permissions.")
                                         .arg(w->getDocument()->getFilename()),
                                         QMessageBox::Ok);
            }
        }
    }
}



/**
 * Menu file -> save as.
 */
void QC_ApplicationWindow::slotFileSaveAs() {
    RS_DEBUG->print("QC_ApplicationWindow::slotFileSaveAs()");

    statusBar()->showMessage(tr("Saving drawing under new filename..."));

    QC_MDIWindow* w = getMDIWindow();
    QString name;
    if (w!=NULL) {
        bool cancelled;
        if (w->slotFileSaveAs(cancelled)) {
            if (!cancelled) {
            	name = w->getDocument()->getFilename();
            	recentFiles->add(name);
            	w->setCaption(name);
		if (!autosaveTimer->isActive()) {
                    RS_SETTINGS->beginGroup("/Defaults");
                    autosaveTimer->start(RS_SETTINGS->readNumEntry("/AutoSaveTime", 5)*60*1000);
                    RS_SETTINGS->endGroup();
                }
	    }
        } else {
            // error
            QMessageBox::information(this, QMessageBox::tr("Warning"),
                                     tr("Cannot save the file\n%1\nPlease "
                                        "check the permissions.")
                                     .arg(w->getDocument()->getFilename()),
                                     QMessageBox::Ok);
        }
    }
    updateRecentFilesMenu();

    QString message = tr("Saved drawing: %1").arg(name);
    statusBar()->showMessage(message, 2000);
    commandWidget->appendHistory(message);
}



/**
 * Autosave.
 */
void QC_ApplicationWindow::slotFileAutoSave() {
    RS_DEBUG->print("QC_ApplicationWindow::slotFileAutoSave()");

    statusBar()->message(tr("Auto-saving drawing..."));

    QC_MDIWindow* w = getMDIWindow();
    QString name;
    if (w!=NULL) {
	bool cancelled;
	if (w->slotFileSave(cancelled, true)) {
	    // auto-save cannot be cancelled by user, so the
	    // "cancelled" parameter is a dummy
	    statusBar()->message(tr("Auto-saved drawing"), 2000);
	} else {
	    // error
	    autosaveTimer->stop();
	    QMessageBox::information(this, QMessageBox::tr("Warning"),
				     tr("Cannot auto-save the file\n%1\nPlease "
					"check the permissions.\n"
					"Auto-save disabled.")
				     .arg(w->getDocument()->getAutoSaveFilename()),
				     QMessageBox::Ok);
	}
    }
}



/**
 * Menu file -> export.
 */
void QC_ApplicationWindow::slotFileExport() {
    RS_DEBUG->print("QC_ApplicationWindow::slotFileExport()");

    statusBar()->showMessage(tr("Exporting drawing..."), 2000);

    QC_MDIWindow* w = getMDIWindow();
    QString fn;
    if (w!=NULL) {

        // read default settings:
        RS_SETTINGS->beginGroup("/Paths");
        RS_String defDir = RS_SETTINGS->readEntry("/ExportImage", RS_SYSTEM->getHomeDir());
        RS_String defFilter = RS_SETTINGS->readEntry("/ExportImageFilter",
                                                     QString("%1 (*.%2)").arg(QG_DialogFactory::extToFormat("png")).arg("png"));
        RS_SETTINGS->endGroup();

        bool cancel = false;

        QStringList filters;
        foreach (QString format, QImageWriter::supportedImageFormats()) {
            format.lower();
            QString st;
            if (format=="jpeg" || format=="tiff") {
                // Don't add the aliases
            } else {
                st = QString("%1 (*.%2)")
                     .arg(QG_DialogFactory::extToFormat(format))
                     .arg(format);
            }
            if (st.length()>0)
                filters.append(st);
        }

        QFileDialog fileDlg(this);
        fileDlg.setFilters(filters);
        fileDlg.setFileMode(QFileDialog::AnyFile);
        fileDlg.selectFilter(defFilter);
        fileDlg.setAcceptMode(QFileDialog::AcceptSave);

        if (fileDlg.exec()==QDialog::Accepted) {
            fn = fileDlg.selectedFile();
            cancel = false;
        } else {
            cancel = true;
        }

        // store new default settings:
        if (!cancel) {
            RS_SETTINGS->beginGroup("/Paths");
            RS_SETTINGS->writeEntry("/ExportImage", QFileInfo(fn).dirPath(true));
            RS_SETTINGS->writeEntry("/ExportImageFilter",
                                    fileDlg.selectedFilter());
            RS_SETTINGS->endGroup();

            // find out extension:
            QString filter = fileDlg.selectedFilter();
            QString format = "";
            int i = filter.find("(*.");
            if (i!=-1) {
                int i2 = filter.find(QRegExp("[) ]"), i);
                format = filter.mid(i+3, i2-(i+3));
                format = format.upper();
            }

            // append extension to file:
            if (!QFileInfo(fn).fileName().contains(".")) {
                fn.append("." + format.lower());
            }

            // show options dialog:
            QG_ImageOptionsDialog dlg(this);
            dlg.setGraphicSize(w->getGraphic()->getSize());
            if (dlg.exec()) {
                bool ret = slotFileExport(fn, format, dlg.getSize(),
                                          dlg.isBackgroundBlack());
                if (ret) {
                    QString message = tr("Exported: %1").arg(fn);
                    statusBar()->showMessage(message, 2000);
                    commandWidget->appendHistory(message);
                }
            }
        }
    }

}



/**
 * Exports the drawing as a bitmap.
 *
 * @param name File name.
 * @param format File format (e.g. "png")
 * @param size Size of the bitmap in pixel
 * @param black true: Black background, false: white
 * @param bw true: black/white export, false: color
 */
bool QC_ApplicationWindow::slotFileExport(const QString& name,
        const QString& format, QSize size, bool black, bool bw) {

    QC_MDIWindow* w = getMDIWindow();
    if (w==NULL) {
        RS_DEBUG->print(RS_Debug::D_WARNING,
        	"QC_ApplicationWindow::slotFileExport: "
        	"no window opened");
        return false;
    }

    RS_Graphic* graphic = w->getDocument()->getGraphic();
    if (graphic==NULL) {
        RS_DEBUG->print(RS_Debug::D_WARNING,
        	"QC_ApplicationWindow::slotFileExport: "
        	"no graphic");
        return false;
    }

    statusBar()->showMessage(tr("Exporting..."));
    QApplication::setOverrideCursor( QCursor(Qt::WaitCursor) );

    bool ret = false;
    QPixmap* buffer = new QPixmap(size);
    RS_PainterQt* painter = new RS_PainterQt(buffer);

    // black background:
    if (black) {
        painter->setBackgroundColor(RS_Color(0,0,0));
    }
    // white background:
    else {
        painter->setBackgroundColor(RS_Color(255,255,255));
    }

    // black/white:
    if (bw) {
        painter->setDrawingMode(RS2::ModeBW);
    }

    painter->eraseRect(0,0, size.width(), size.height());

    RS_StaticGraphicView gv(size.width(), size.height(), painter);
    if (black) {
        gv.setBackground(RS_Color(0,0,0));
    } else {
        gv.setBackground(RS_Color(255,255,255));
    }
    gv.setContainer(graphic);
    gv.zoomAuto(false);
    for (RS_Entity* e=graphic->firstEntity(RS2::ResolveAll);
            e!=NULL; e=graphic->nextEntity(RS2::ResolveAll)) {
        gv.drawEntity(painter, e);
    }

    // RVT_PORT QImageIO iio;
    QImageWriter iio;
    QImage img;
    img = *buffer;
    // RVT_PORT iio.setImage(img);
    iio.setFileName(name);
    iio.setFormat(format.ascii());
    // RVT_PORT if (iio.write()) {
	if (iio.write(img)) {
        ret = true;
    }
    QString error=iio.errorString();
    QApplication::restoreOverrideCursor();

    // GraphicView deletes painter
    painter->end();
    delete buffer;

    if (ret) {
        statusBar()->showMessage(tr("Export complete"), 2000);
    } else {
        statusBar()->showMessage(tr("Export failed!"), 2000);
    }

    return ret;
}


/**
 * Menu file -> close.
 */
void QC_ApplicationWindow::slotFileClose() {
    RS_DEBUG->print("QC_ApplicationWindow::slotFileClose()");

    QC_MDIWindow* m = getMDIWindow();
    if (m!=NULL) {
        m->close(true);
    }
   
   	/*
	m = getMDIWindow();
    if (m!=NULL) {
		//m->showMaximized();
		m->setWindowState(WindowMaximized);
	}
	*/
}



/**
 * Called when a MDI window is actually about to close. Used to 
 * detach widgets from the document.
 */
void QC_ApplicationWindow::slotFileClosing() {
    RS_DEBUG->print("QC_ApplicationWindow::slotFileClosing()");

    RS_DEBUG->print("detaching lists");
    layerWidget->setLayerList(NULL, false);
    blockWidget->setBlockList(NULL);
    coordinateWidget->setGraphic(NULL);
}



/**
 * Menu file -> print.
 */
void QC_ApplicationWindow::slotFilePrint() {
    RS_DEBUG->print("QC_ApplicationWindow::slotFilePrint()");

    QC_MDIWindow* w = getMDIWindow();
    if (w==NULL) {
        RS_DEBUG->print(RS_Debug::D_WARNING,
        	"QC_ApplicationWindow::slotFilePrint: "
        	"no window opened");
        return;
    }

    RS_Graphic* graphic = w->getDocument()->getGraphic();
    if (graphic==NULL) {
        RS_DEBUG->print(RS_Debug::D_WARNING,
        	"QC_ApplicationWindow::slotFilePrint: "
        	"no graphic");
        return;
    }

    statusBar()->showMessage(tr("Printing..."));
    QPrinter printer;

    printer.setResolution(QPrinter::HighResolution);
    bool landscape = false;
    printer.setPaperSize(RS2::rsToQtPaperFormat(graphic->getPaperFormat(&landscape)));
    if (landscape) {
        printer.setOrientation(QPrinter::Landscape);
    } else {
        printer.setOrientation(QPrinter::Portrait);
    }

    RS_SETTINGS->beginGroup("/Print");
    printer.setOutputFileName(RS_SETTINGS->readEntry("/FileName", ""));
    printer.setColorMode((QPrinter::ColorMode)RS_SETTINGS->readNumEntry("/ColorMode", (int)QPrinter::Color));
    printer.setOutputToFile((bool)RS_SETTINGS->readNumEntry("/PrintToFile",
                             0));
    RS_SETTINGS->endGroup();

    // printer setup:
    QPrintDialog printDialog(&printer, this);
    if (printDialog.exec() == QDialog::Accepted) {
        //printer.setOutputToFile(true);
        //printer.setOutputFileName(outputFile);

        QApplication::setOverrideCursor( QCursor(Qt::WaitCursor) );
        printer.setFullPage(true);

        RS_PainterQt* painter = new RS_PainterQt(&printer);
        painter->setDrawingMode(w->getGraphicView()->getDrawingMode());

        RS_StaticGraphicView gv(printer.width(), printer.height(), painter);
        gv.setPrinting(true);
        gv.setBorders(0,0,0,0);

        double fx = (double)printer.width() / printer.widthMM()
                    * RS_Units::getFactorToMM(graphic->getUnit());
        double fy = (double)printer.height() / printer.heightMM()
                    * RS_Units::getFactorToMM(graphic->getUnit());

        double f = (fx+fy)/2;

        double scale = graphic->getPaperScale();

        gv.setOffset((int)(graphic->getPaperInsertionBase().x * f),
                     (int)(graphic->getPaperInsertionBase().y * f));
        gv.setFactor(f*scale);

        gv.setContainer(graphic);

        gv.drawEntity(painter, graphic, true);

        // GraphicView deletes painter
        painter->end();

        RS_SETTINGS->beginGroup("/Print");
        RS_SETTINGS->writeEntry("/PrintToFile", (int)printer.outputToFile());
        RS_SETTINGS->writeEntry("/ColorMode", (int)printer.colorMode());
        RS_SETTINGS->writeEntry("/FileName", printer.outputFileName());
        RS_SETTINGS->endGroup();
        QApplication::restoreOverrideCursor();
    }

    statusBar()->showMessage(tr("Printing complete"), 2000);
}



/**
 * Menu file -> print preview.
 */
void QC_ApplicationWindow::slotFilePrintPreview(bool on) {
    RS_DEBUG->print("QC_ApplicationWindow::slotFilePrintPreview()");

    RS_DEBUG->print("  creating MDI window");
    QC_MDIWindow* parent = getMDIWindow();
    if (parent==NULL) {
        RS_DEBUG->print(RS_Debug::D_WARNING,
        	"QC_ApplicationWindow::slotFilePrintPreview: "
        	"no window opened");
        return;
    }

    // close print preview:
    if (!on) {
        RS_DEBUG->print("QC_ApplicationWindow::slotFilePrintPreview(): off");
        if (parent->getGraphicView()->isPrintPreview()) {
            RS_DEBUG->print("QC_ApplicationWindow::slotFilePrintPreview(): close");
            slotFileClose();
        }
    }

    // open print preview:
    else {
        // look for an existing print preview:
        QC_MDIWindow* ppv = parent->getPrintPreview();
        if (ppv!=NULL) {
            RS_DEBUG->print("QC_ApplicationWindow::slotFilePrintPreview(): show existing");
            slotWindowActivated(ppv);
            ppv->showNormal();
        } else {
            if (!parent->getGraphicView()->isPrintPreview()) {
                RS_DEBUG->print("QC_ApplicationWindow::slotFilePrintPreview(): create");

                QC_MDIWindow* w = new QC_MDIWindow(parent->getDocument(), workspace,
                                                   0, Qt::WDestructiveClose);
				workspace->addWindow(w);
				w->setWindowState(Qt::WindowMaximized);
                parent->addChildWindow(w);
                //connect(w, SIGNAL(signalClosing()),
                //        this, SLOT(slotFileClosing()));

                w->setCaption(tr("Print preview for %1").arg(parent->caption()));
                w->setIcon(qPixmapFromMimeSource("document.png"));
                w->getGraphicView()->setPrintPreview(true);
                w->getGraphicView()->setBackground(RS_Color(255,255,255));
                w->getGraphicView()->setDefaultAction(
                    new RS_ActionPrintPreview(*w->getDocument(), *w->getGraphicView()));

                // only graphics offer block lists, blocks don't
                RS_DEBUG->print("  adding listeners");
                RS_Graphic* graphic = w->getDocument()->getGraphic();
                if (graphic!=NULL) {
                    // Link the layer list to the pen tool bar
                    graphic->addLayerListListener(penToolBar);
                    // Link the layer list to the layer widget
                    graphic->addLayerListListener(layerWidget);

                    // Link the block list to the block widget
                    graphic->addBlockListListener(blockWidget);

                    // Center by default:
                    graphic->centerToPage();
                }

                // Link the graphic view to the mouse widget:
                QG_DIALOGFACTORY->setMouseWidget(mouseWidget);
                // Link the graphic view to the coordinate widget:
                QG_DIALOGFACTORY->setCoordinateWidget(coordinateWidget);
                QG_DIALOGFACTORY->setSelectionWidget(selectionWidget);
                // Link the graphic view to the option widget:
                //QG_DIALOGFACTORY->setOptionWidget(optionWidget);
                // Link the graphic view to the cad tool bar:
                QG_DIALOGFACTORY->setCadToolBar(cadToolBar);
                // Link the graphic view to the command widget:
                QG_DIALOGFACTORY->setCommandWidget(commandWidget);

                RS_DEBUG->print("  showing MDI window");

                if (workspace->windowList().isEmpty()) {
                    w->showMaximized();
                } else {
                    w->show();
                }
                w->getGraphicView()->zoomPage();
                setFocus();

                slotWindowActivated(w);
            }
        }
    }
}



/**
 * Menu file -> quit.
 */
void QC_ApplicationWindow::slotFileQuit() {
    RS_DEBUG->print("QC_ApplicationWindow::slotFileQuit()");

    statusBar()->showMessage(tr("Exiting application..."));

    if (queryExit(false)) {
        qApp->exit(0);
    }
}


/**
 * Shows / hides the grid.
 *
 * @param toggle true: show, false: hide.
 */
void QC_ApplicationWindow::slotViewGrid(bool toggle) {
    RS_DEBUG->print("QC_ApplicationWindow::slotViewGrid()");

    QC_MDIWindow* m = getMDIWindow();
    if (m!=NULL) {
        RS_Graphic* g = m->getGraphic();
        if (g!=NULL) {
            g->setGridOn(toggle);
        }
    }

    updateGrids();
    redrawAll();

    RS_DEBUG->print("QC_ApplicationWindow::slotViewGrid() OK");
}



/**
 * Enables / disables the draft mode.
 *
 * @param toggle true: enable, false: disable.
 */
void QC_ApplicationWindow::slotViewDraft(bool toggle) {
    RS_DEBUG->print("QC_ApplicationWindow::slotViewDraft()");

    RS_SETTINGS->beginGroup("/Appearance");
    RS_SETTINGS->writeEntry("/DraftMode", (int)toggle);
    RS_SETTINGS->endGroup();

    redrawAll();
}



/**
 * Redraws all mdi windows.
 */
void QC_ApplicationWindow::redrawAll() {
    if (workspace!=NULL) {
        QWidgetList windows = workspace->windowList();
        for (int i = 0; i < int(windows.count()); ++i) {
            QC_MDIWindow* m = (QC_MDIWindow*)windows.at(i);
            if (m!=NULL) {
                QG_GraphicView* gv = m->getGraphicView();
                if (gv!=NULL) {
                    gv->redraw();
                }
            }
        }
    }
}



/**
 * Updates all grids of all graphic views.
 */
void QC_ApplicationWindow::updateGrids() {
    if (workspace!=NULL) {
        QWidgetList windows = workspace->windowList();
        for (int i = 0; i < int(windows.count()); ++i) {
            QC_MDIWindow* m = (QC_MDIWindow*)windows.at(i);
            if (m!=NULL) {
                QG_GraphicView* gv = m->getGraphicView();
                if (gv!=NULL) {
                    // gv->updateGrid();
                    gv->redraw(RS2::RedrawGrid);
                }
            }
        }
    }
}



/**
 * Shows / hides the status bar.
 *
 * @param toggle true: show, false: hide.
 */
void QC_ApplicationWindow::slotViewStatusBar(bool toggle) {
    RS_DEBUG->print("QC_ApplicationWindow::slotViewStatusBar()");

    if (toggle==false) {
        statusBar()->hide();
    } else {
        statusBar()->show();
    }
}

/**
 * Creates a new MDI window for editing the selected block.
 */
/*
void QC_ApplicationWindow::slotBlocksEdit() {
    RS_DEBUG->print("QC_ApplicationWindow::slotBlocksEdit()");
 
    QC_MDIWindow* parent = getMDIWindow();
    if (parent!=NULL) {
        RS_BlockList* blist = blockWidget->getBlockList();
        if (blist!=NULL) {
            RS_Block* blk = blist->getActiveBlock();
            if (blk!=NULL) {
                QC_MDIWindow* w = slotFileNew(blk);
                // the parent needs a pointer to the block window and
                //   vice versa
                parent->addChildWindow(w);
                w->getGraphicView()->zoomAuto();
            }
        }
    }
} */



/**
 * Shows the dialog for general application preferences.
 */
void QC_ApplicationWindow::slotOptionsGeneral() {
    RS_DIALOGFACTORY->requestOptionsGeneralDialog();

    // update background color of all open drawings:
    RS_SETTINGS->beginGroup("/Appearance");
    QColor color(RS_SETTINGS->readEntry("/BackgroundColor", "#000000"));
    QColor gridColor(RS_SETTINGS->readEntry("/GridColor", "Gray"));
    QColor metaGridColor(RS_SETTINGS->readEntry("/MetaGridColor", "Darkgray"));
    QColor selectedColor(RS_SETTINGS->readEntry("/SelectedColor", "#A54747"));
    QColor highlightedColor(RS_SETTINGS->readEntry("/HighlightedColor",
                            "#739373"));
    RS_SETTINGS->endGroup();

    QWidgetList windows = workspace->windowList();
    for (int i = 0; i < int(windows.count()); ++i) {
        QC_MDIWindow* m = (QC_MDIWindow*)windows.at(i);
        if (m!=NULL) {
            QG_GraphicView* gv = m->getGraphicView();
            if (gv!=NULL) {
                gv->setBackground(color);
                gv->setGridColor(gridColor);
                gv->setMetaGridColor(metaGridColor);
                gv->setSelectedColor(selectedColor);
                gv->setHighlightedColor(highlightedColor);
//                gv->updateGrid();
                gv->redraw(RS2::RedrawGrid);
            }
        }
    }

}



/**
 * Menu script -> show ide
 */
void QC_ApplicationWindow::slotScriptOpenIDE() {
#ifdef RS_SCRIPTING
    scripter->openIDE();
#endif
}



/**
 * Menu script -> run
 */
void QC_ApplicationWindow::slotScriptRun() {
#ifdef RS_SCRIPTING
    scripter->runScript();
#endif
}



/**
 * Menu help -> about.
 */
void QC_ApplicationWindow::slotHelpAbout() {
    RS_DEBUG->print("QC_ApplicationWindow::slotHelpAbout()");

    QStringList modules;

    /**
      * Show all plugin that has been loaded
      */
    foreach (QC_PluginInterface *pluginInterface, loadedPlugins)
        modules.append(pluginInterface->name());

    QString modulesString=tr("None");
    if (modules.empty()==false) {
        modulesString = modules.join(", ");
    }

    QMessageBox box(this);
    box.setCaption(tr("About..."));
    box.setText(       QString("<p><font size=\"2\">") +
                       "<h2>"+ XSTR(QC_APPNAME)+ "</h2>" +
                       tr("Version: %1").arg(XSTR(QC_VERSION)) + "<br>" +
#ifdef QC_SCMREVISION
                       tr("SCM Revision: %1").arg(XSTR(QC_SCMREVISION)) + "<br>" +
#endif
                       tr("Compiled on: %1").arg(__DATE__) + "<br>" +
                       "Portions (c) 2011 by R. van Twisk" + "<br>" +
                       tr("Program Icons Supplied by") +"<br>&nbsp;&nbsp;&nbsp;Pablo: " + "<a href=\"http://www.librecad.com.ar/\">LibreCAD Argentinie</a>" + "<br/>" +
                       tr("Splash and Logo supplied by") + "<br>&nbsp;&nbsp;&nbsp;Diego " + "<a href=\"http://daltom.2082studio.com/\">Daltom Designer</a>" + "<br/>" +
                       "<br />" +
                       tr("Modules: %1").arg(modulesString) + "<br>" +
                       "<br />" +
                       tr("Main Website : ") + "<a href=\"http://www.LibreCAD.org\">http://www.LibreCAD.org</a>"+"<br><br><br>"+
                       "<font size=\"1\">Portions (c) by RibbonSoft, Andrew Mustun</font>" +
                       "</font></p>" +
                       "<br>" +
                       "<center>" +
                       tr("Please donate to LibreCAD to help maintain the sourcecode and it's website.") +
                       "<br>" +
                       "<br>" +
                       "<a href=\"http://librecad.org/donate.html\" alt=\"Donate to LibreCAD\">" +
                       "<img src=':/main/donate.png' />" +
                       "</a></center>"
                       );

    box.setIconPixmap( qPixmapFromMimeSource(QC_ABOUT_ICON) );
    box.setMinimumSize(500,400);
    box.setBaseSize(500,400);
    box.setSizePolicy(QSizePolicy::Expanding,QSizePolicy::Expanding);
    box.exec();
    box.resize(500,400);
}



/**
 * Menu help -> help.
 */
void QC_ApplicationWindow::slotHelpManual() {
    RS_DEBUG->print("QC_ApplicationWindow::slotHelpManual()");

    if (helpEngine==NULL) {
        RS_DEBUG->print("QC_ApplicationWindow::slotHelpManual(): appdir: %s",
                        RS_SYSTEM->getAppDir().latin1());
        RS_DEBUG->print("QC_ApplicationWindow::slotHelpManual(): appdir: %s",
                        RS_SYSTEM->getAppDir().latin1());

        if ((RS_SYSTEM->getDocPath().length()>0) && (QFile::exists(RS_SYSTEM->getDocPath()+ "/LibreCADdoc.qhc")==true)) {
            helpEngine = new QHelpEngine(RS_SYSTEM->getDocPath() + "/LibreCADdoc.qhc", this);

            helpEngine->setupData();

            helpWindow = new QDockWidget(tr("Help"), this);
            QSplitter *helpPanel = new QSplitter(Qt::Horizontal);
            HelpBrowser *helpBrowser = new HelpBrowser(helpEngine);

            helpPanel->insertWidget(0, helpEngine->contentWidget());
            helpPanel->insertWidget(1, helpBrowser);
            helpPanel->setStretchFactor(1, 1);
            helpWindow->setWidget(helpPanel);

            addDockWidget(Qt::TopDockWidgetArea, helpWindow);

            connect(helpEngine->contentWidget(), SIGNAL(linkActivated(const QUrl &)), helpBrowser, SLOT(setSource(const QUrl &)));
        } else {
            QMessageBox::information(this, "Helpfiles not found", tr("Bugger, I couldn't find the helpfiles on the filesystem."));
        }

    }
    if (helpWindow) {
        helpWindow->show();
    }
}

/**
 * Testing function.
 */
void QC_ApplicationWindow::slotTestDumpEntities(RS_EntityContainer* d) {
    RS_DEBUG->print("QC_ApplicationWindow::slotTestDumpEntities()");
    static int level = 0;
    std::ofstream dumpFile;

    if (d==NULL) {
        d = getDocument();
        dumpFile.open("debug_entities.html");
        level = 0;
    } else {
        dumpFile.open("debug_entities.html", std::ios::app);
        level++;
    }

    if (d!=NULL) {
        if (level==0) {
            dumpFile << "<html>\n";
            dumpFile << "<body>\n";
        }

        for (RS_Entity* e=d->firstEntity();
                e!=NULL;
                e=d->nextEntity()) {

            dumpFile << "<table border=\"1\">\n";
            dumpFile << "<tr><td>Entity: " << e->getId()
            << "</td></tr>\n";

            dumpFile
            << "<tr><td><table><tr>"
            << "<td>VIS:" << e->isVisible() << "</td>"
            << "<td>UND:" << e->isUndone() << "</td>"
            << "<td>SEL:" << e->isSelected() << "</td>"
            << "<td>TMP:" << e->getFlag(RS2::FlagTemp) << "</td>";
            RS_String lay = "NULL";
            if (e->getLayer()!=NULL) {
                lay = e->getLayer()->getName();
            }
            dumpFile
            << "<td>Layer: " << lay.ascii() << "</td>"
            << "<td>Width: " << (int)e->getPen(false).getWidth() << "</td>"
            << "<td>Parent: " << e->getParent()->getId() << "</td>"
            << "</tr></table>";

            dumpFile
            << "<tr><td>\n";

            switch (e->rtti()) {
            case RS2::EntityPoint: {
                    RS_Point* p = (RS_Point*)e;
                    dumpFile
                    << "<table><tr><td>"
                    << "<b>Point:</b>"
                    << "</td></tr>";
                    dumpFile
                    << "<tr>"
                    << "<td>"
                    << p->getPos()
                    << "</td>"
                    << "</tr></table>";
                }
                break;

            case RS2::EntityLine: {
                    RS_Line* l = (RS_Line*)e;
                    dumpFile
                    << "<table><tr><td>"
                    << "<b>Line:</b>"
                    << "</td></tr>";
                    dumpFile
                    << "<tr>"
                    << "<td>"
                    << l->getStartpoint()
                    << "</td>"
                    << "<td>"
                    << l->getEndpoint()
                    << "</td>"
                    << "</tr></table>";
                }
                break;

            case RS2::EntityArc: {
                    RS_Arc* a = (RS_Arc*)e;
                    dumpFile
                    << "<table><tr><td>"
                    << "<b>Arc:</b>"
                    << "</td></tr>";
                    dumpFile
                    << "<tr>"
                    << "<td>Center: "
                    << a->getCenter()
                    << "</td>"
                    << "<td>Radius: "
                    << a->getRadius()
                    << "</td>"
                    << "<td>Angle 1: "
                    << a->getAngle1()
                    << "</td>"
                    << "<td>Angle 2: "
                    << a->getAngle2()
                    << "</td>"
                    << "<td>Startpoint: "
                    << a->getStartpoint()
                    << "</td>"
                    << "<td>Endpoint: "
                    << a->getEndpoint()
                    << "</td>"
                    << "<td>reversed: "
                    << (int)a->isReversed()
                    << "</td>"
                    << "</tr></table>";
                }
                break;

            case RS2::EntityCircle: {
                    RS_Circle* c = (RS_Circle*)e;
                    dumpFile
                    << "<table><tr><td>"
                    << "<b>Circle:</b>"
                    << "</td></tr>";
                    dumpFile
                    << "<tr>"
                    << "<td>Center: "
                    << c->getCenter()
                    << "</td>"
                    << "<td>Radius: "
                    << c->getRadius()
                    << "</td>"
                    << "</tr></table>";
                }
                break;

            case RS2::EntityDimAligned: {
                    RS_DimAligned* d = (RS_DimAligned*)e;
                    dumpFile
                    << "<table><tr><td>"
                    << "<b>Dimension / Aligned:</b>"
                    << "</td></tr>";
                    dumpFile
                    << "<tr>"
                    << "<td>"
                    << d->getDefinitionPoint()
                    << "</td>"
                    << "<td>"
                    << d->getExtensionPoint1()
                    << "</td>"
                    << "<td>"
                    << d->getExtensionPoint2()
                    << "</td>"
                    << "<td>Text: "
                    << d->getText().latin1()
                    << "</td>"
                    << "<td>Label: "
                    << d->getLabel().latin1()
                    << "</td>"
                    << "</tr></table>";
                }
                break;

            case RS2::EntityDimLinear: {
                    RS_DimLinear* d = (RS_DimLinear*)e;
                    dumpFile
                    << "<table><tr><td>"
                    << "<b>Dimension / Linear:</b>"
                    << "</td></tr>";
                    dumpFile
                    << "<tr>"
                    << "<td>"
                    << d->getDefinitionPoint()
                    << "</td>"
                    << "<td>"
                    << d->getExtensionPoint1()
                    << "</td>"
                    << "<td>"
                    << d->getExtensionPoint2()
                    << "</td>"
                    << "<td>Text: "
                    << d->getText().ascii()
                    << "</td>"
                    << "<td>Label: "
                    << d->getLabel().ascii()
                    << "</td>"
                    << "</tr></table>";
                }
                break;

            case RS2::EntityInsert: {
                    RS_Insert* i = (RS_Insert*)e;
                    dumpFile
                    << "<table><tr><td>"
                    << "<b>Insert:</b>"
                    << "</td></tr>";
                    dumpFile
                    << "<tr>"
                    << "<td>Insertion point:"
                    << i->getInsertionPoint()
                    << "</td>"
                    << "</tr></table>";
                }
                break;

            case RS2::EntityText: {
                    RS_Text* t = (RS_Text*)e;
                    dumpFile
                    << "<table><tr><td>"
                    << "<b>Text:</b>"
                    << "</td></tr>";
                    dumpFile
                    << "<tr>"
                    << "<td>Text:"
                    << t->getText().latin1()
                    << "</td>"
                    << "<td>Height:"
                    << t->getHeight()
                    << "</td>"
                    << "</tr></table>";
                }
                break;

            case RS2::EntityHatch: {
                    RS_Hatch* h = (RS_Hatch*)e;
                    dumpFile
                    << "<table><tr><td>"
                    << "<b>Hatch:</b>"
                    << "</td></tr>";
                    dumpFile
                    << "<tr>"
                    << "<td>Pattern:"
                    << h->getPattern().latin1()
                    << "</td>"
                    << "<td>Scale:"
                    << h->getScale()
                    << "</td>"
                    << "<td>Solid:"
                    << (int)h->isSolid()
                    << "</td>"
                    << "</tr></table>";
                }
                break;

            default:
                dumpFile
                << "<tr><td>"
                << "<b>Unknown Entity: " << e->rtti() << "</b>"
                << "</td></tr>";
                break;
            }

            if (e->isContainer() || e->rtti()==RS2::EntityHatch) {
                RS_EntityContainer* ec = (RS_EntityContainer*)e;
                dumpFile << "<table><tr><td valign=\"top\">&nbsp;&nbsp;&nbsp;&nbsp;Contents:</td><td>\n";
                dumpFile.close();
                slotTestDumpEntities(ec);
                dumpFile.open("debug_entities.html", std::ios::app);
                dumpFile << "</td></tr></table>\n";
            }

            dumpFile
            << "</td></tr>"
            << "</table>\n"
            << "<br><br>";
        }

        if (level==0) {
            dumpFile << "</body>\n";
            dumpFile << "</html>\n";
        } else {
            level--;
        }
    }
}



/**
 * Testing function.
 */
void QC_ApplicationWindow::slotTestDumpUndo() {
    RS_DEBUG->print("QC_ApplicationWindow::slotTestDumpUndo()");

    RS_Document* d = getDocument();
	if (d!=NULL) {
		std::cout << *(RS_Undo*)d;
		std::cout << std::endl;
	}
}



/**
 * Testing function.
 */
void QC_ApplicationWindow::slotTestUpdateInserts() {
    RS_DEBUG->print("QC_ApplicationWindow::slotTestUpdateInserts()");

    RS_Document* d = getDocument();
    if (d!=NULL) {
        d->updateInserts();
    }
}



/**
 * Testing function.
 */
void QC_ApplicationWindow::slotTestDrawFreehand() {
    RS_DEBUG->print("QC_ApplicationWindow::slotTestDrawFreehand()");


    //RS_Graphic* g = document->getMarking();
    /*

       RS_ActionDrawLineFree* action =
          new RS_ActionDrawLineFree(*document->getGraphic(),
                                    *graphicView);

       for (int i=0; i<100; ++i) {

           int posx = (random()%600);
           int posy = (random()%400);

           //RS_MouseEvent rsm1(posx, posy, LEFT);
        RS_MouseEvent rsm1(QEvent::MouseButtonPress, 
                           QPoint(posx,posy), 
                           RS2::LeftButton,
                           RS2::LeftButton);
           action->mousePressEvent(&rsm1);

           int speedx = 0;
           int speedy = 0;

           for (int k=0; k<100; ++k) {
               int accx = (random()%40)-20;
               int accy = (random()%40)-20;

               speedx+=accx;
               speedy+=accy;

               posx+=speedx;
               posy+=speedy;

               //RS_MouseEvent rsm2(posx, posy, LEFT);
            
            RS_MouseEvent rsm2(QEvent::MouseMove, 
                           QPoint(posx,posy), 
                           RS2::LeftButton,
                           RS2::LeftButton);
               action->mouseMoveEvent(&rsm2);
           }

           action->mouseReleaseEvent(NULL);

           slotFileSave();
       }

       delete action;
    */
}



/**
 * Testing function.
 */
void QC_ApplicationWindow::slotTestInsertBlock() {
    RS_DEBUG->print("QC_ApplicationWindow::slotTestInsertBlock()");

    RS_Document* d = getDocument();
    if (d!=NULL && d->rtti()==RS2::EntityGraphic) {
        RS_Graphic* graphic = (RS_Graphic*)d;
        if (graphic==NULL) {
            return;
        }

        graphic->addLayer(new RS_Layer("default"));
        RS_Block* block = new RS_Block(graphic, RS_BlockData("debugblock",
                                       RS_Vector(0.0,0.0), true));

        RS_Line* line;
        RS_Arc* arc;
        RS_Circle* circle;

        // Add one red line:
        line = new RS_Line(block,
                           RS_LineData(RS_Vector(0.0,0.0),
                                       RS_Vector(50.0,0.0)));
        line->setLayerToActive();
        line->setPen(RS_Pen(RS_Color(255, 0, 0),
                            RS2::Width01,
                            RS2::SolidLine));
        block->addEntity(line);

        // Add one line with attributes from block:
        line = new RS_Line(block,
                           RS_LineData(RS_Vector(50.0,0.0),
                                       RS_Vector(50.0,50.0)));
        line->setPen(RS_Pen(RS_Color(RS2::FlagByBlock),
                            RS2::WidthByBlock,
                            RS2::LineByBlock));
        block->addEntity(line);

        // Add one arc with attributes from block:
        RS_ArcData d(RS_Vector(50.0,0.0),
                     50.0, M_PI/2.0, M_PI,
                     false);
        arc = new RS_Arc(block, d);
        arc->setPen(RS_Pen(RS_Color(RS2::FlagByBlock),
                           RS2::WidthByBlock,
                           RS2::LineByBlock));
        block->addEntity(arc);

        // Add one blue circle:
        RS_CircleData circleData(RS_Vector(20.0,15.0),
                                 12.5);
        circle = new RS_Circle(block, circleData);
        circle->setLayerToActive();
        circle->setPen(RS_Pen(RS_Color(0, 0, 255),
                              RS2::Width01,
                              RS2::SolidLine));
        block->addEntity(circle);


        graphic->addBlock(block);



        RS_Insert* ins;
        RS_InsertData insData("debugblock",
                              RS_Vector(0.0,0.0),
                              RS_Vector(1.0,1.0), 0.0,
                              1, 1, RS_Vector(0.0, 0.0),
                              NULL, RS2::NoUpdate);

        // insert one magenta instance of the block (original):
        ins = new RS_Insert(graphic, insData);
        ins->setLayerToActive();
        ins->setPen(RS_Pen(RS_Color(255, 0, 255),
                           RS2::Width02,
                           RS2::SolidLine));
        ins->update();
        graphic->addEntity(ins);

        // insert one green instance of the block (rotate):
        insData = RS_InsertData("debugblock",
                                RS_Vector(-50.0,20.0),
                                RS_Vector(1.0,1.0), 30.0/ARAD,
                                1, 1, RS_Vector(0.0, 0.0),
                                NULL, RS2::NoUpdate);
        ins = new RS_Insert(graphic, insData);
        ins->setLayerToActive();
        ins->setPen(RS_Pen(RS_Color(0, 255, 0),
                           RS2::Width02,
                           RS2::SolidLine));
        ins->update();
        graphic->addEntity(ins);

        // insert one cyan instance of the block (move):
        insData = RS_InsertData("debugblock",
                                RS_Vector(10.0,20.0),
                                RS_Vector(1.0,1.0), 0.0,
                                1, 1, RS_Vector(0.0, 0.0),
                                NULL, RS2::NoUpdate);
        ins = new RS_Insert(graphic, insData);
        ins->setLayerToActive();
        ins->setPen(RS_Pen(RS_Color(0, 255, 255),
                           RS2::Width02,
                           RS2::SolidLine));
        ins->update();
        graphic->addEntity(ins);

        // insert one blue instance of the block:
        for (double a=0.0; a<360.0; a+=45.0) {
            insData = RS_InsertData("debugblock",
                                    RS_Vector(60.0,0.0),
                                    RS_Vector(2.0/5,2.0/5), a/ARAD,
                                    1, 1, RS_Vector(0.0, 0.0),
                                    NULL, RS2::NoUpdate);
            ins = new RS_Insert(graphic, insData);
            ins->setLayerToActive();
            ins->setPen(RS_Pen(RS_Color(0, 0, 255),
                               RS2::Width05,
                               RS2::SolidLine));
            ins->update();
            graphic->addEntity(ins);
        }

        // insert an array of yellow instances of the block:
        insData = RS_InsertData("debugblock",
                                RS_Vector(-100.0,-100.0),
                                RS_Vector(0.2,0.2), M_PI/6.0,
                                6, 4, RS_Vector(100.0, 100.0),
                                NULL, RS2::NoUpdate);
        ins = new RS_Insert(graphic, insData);
        ins->setLayerToActive();
        ins->setPen(RS_Pen(RS_Color(255, 255, 0),
                           RS2::Width01,
                           RS2::SolidLine));
        ins->update();
        graphic->addEntity(ins);


        RS_GraphicView* v = getGraphicView();
        if (v!=NULL) {
            v->redraw();
        }
    }
}



/**
 * Testing function.
 */
void QC_ApplicationWindow::slotTestInsertEllipse() {
    RS_DEBUG->print("QC_ApplicationWindow::slotTestInsertEllipse()");


    RS_Document* d = getDocument();
    if (d!=NULL) {
        RS_Graphic* graphic = (RS_Graphic*)d;
        if (graphic==NULL) {
            return;
        }

        RS_Ellipse* ellipse;
        RS_Line* line;

        for (double a=0.0; a<2*M_PI; a+=0.1) {
            RS_Vector v;
            v.setPolar(50.0, a);
            double xp = 1000.0*a;

            RS_EllipseData ellipseData(RS_Vector(xp,0.0),
                                       v,
                                       0.5,
                                       0.0, 2*M_PI,
                                       false);
            ellipse = new RS_Ellipse(graphic, ellipseData);

            ellipse->setPen(RS_Pen(RS_Color(255, 0, 255),
                                   RS2::Width01,
                                   RS2::SolidLine));

            graphic->addEntity(ellipse);
            //graphic->addEntity(new RS_Point(graphic, ellipse->getMax()));
            //graphic->addEntity(new RS_Point(graphic, ellipse->getMin()));

            line = new RS_Line(graphic,
                               RS_LineData(RS_Vector(xp,0.0),
                                           RS_Vector(xp,0.0)+v));
            line->setPen(RS_Pen(RS_Color(128, 128, 128),
                                RS2::Width01,
                                RS2::SolidLine));
            graphic->addEntity(line);


            /*
                     for (double mx=-60.0; mx<60.0; mx+=1.0) {
                         //for (double mx=0.0; mx<1.0; mx+=2.5) {
                         RS_VectorSolutions sol = ellipse->mapX(xp + mx);
                         //graphic->addEntity(new RS_Point(graphic,
                         //                   sol.vector2 + RS_Vector(a*500.0, 0.0)));
                         //graphic->addEntity(new RS_Point(graphic,
                         //                   sol.vector3 + RS_Vector(a*500.0, 0.0)));
                         //graphic->addEntity(new RS_Point(graphic,
                         //                   sol.vector4 + RS_Vector(a*500.0, 0.0)));

                         line = new RS_Line(graphic,
                                            RS_LineData(RS_Vector(xp+mx,-50.0),
                                                        RS_Vector(xp+mx,50.0)));
                         line->setPen(RS_Pen(RS_Color(60, 60, 60),
                                             RS2::Width01,
                                             RS2::SolidLine));
                         graphic->addEntity(line);

                         graphic->addEntity(new RS_Point(graphic,
                                                         sol.get(0)));
                     }
            */
        }


        // different minor/minor relations
        /*
              double x, y;
              for (y=-250.0; y<=250.0; y+=50.0) {
                  for (x=-250.0; x<=250.0; x+=50.0) {
                      RS_Vector v(x, y);

                      ellipse = new RS_Ellipse(graphic,
                                               v,
                                               RS_Vector((x/5+50.0)/2.0, 0.0), 
                                         fabs(x/y),
                                               0.0, 2*M_PI,
                                               false);

                ellipse->setPen(RS_Pen(RS_Color(255, 255, 0),
                                       RS2::Width01,
                                       RS2::DashDotLine));

                      graphic->addEntity(ellipse);
                      graphic->addEntity(new RS_Point(graphic, ellipse->getMax()));
                      graphic->addEntity(new RS_Point(graphic, ellipse->getMin()));

                ellipse = new RS_Ellipse(graphic,
                                               v + RS_Vector(750.0, 0.0),
                                               RS_Vector((x/5+50.0)/2.0, 0.0),
                                               fabs(x/y),
                                               2*M_PI, 0.0,
                                               true);

                      graphic->addEntity(ellipse);
                      graphic->addEntity(new RS_Point(graphic, ellipse->getMax()));
                      graphic->addEntity(new RS_Point(graphic, ellipse->getMin()));
                  }
              }
        */

        /*
              // different rotation angles:
              double rot;
              for (rot=0.0; rot<=2*M_PI+0.1; rot+=(M_PI/8)) {
                  ellipse = new RS_Ellipse(graphic,
                                           RS_Vector(rot*200, 500.0),
                                           RS_Vector(50.0, 0.0).rotate(rot),
                                           0.3,
                                           0.0, 2*M_PI,
                                           false);
                  graphic->addEntity(ellipse);
                  graphic->addEntity(new RS_Point(graphic, ellipse->getMax()));
                  graphic->addEntity(new RS_Point(graphic, ellipse->getMin()));
              }


              // different arc angles:
              double a1, a2;
              for (rot=0.0; rot<=2*M_PI+0.1; rot+=(M_PI/8)) {
                  for (a1=0.0; a1<=2*M_PI+0.1; a1+=(M_PI/8)) {
                      for (a2=a1+M_PI/8; a2<=2*M_PI+a1+0.1; a2+=(M_PI/8)) {
                          ellipse = new RS_Ellipse(graphic,
                                                   RS_Vector(-500.0-a1*200.0-5000.0*rot,
                                                             500.0-a2*200.0),
                                                   RS_Vector(50.0, 0.0).rotate(rot),
                                                   0.3,
                                                   a1, a2,
                                                   false);
                          graphic->addEntity(ellipse);
                          graphic->addEntity(new RS_Point(graphic, ellipse->getMax()));
                          graphic->addEntity(new RS_Point(graphic, ellipse->getMin()));
                      }
                  }
              }
        */

        RS_GraphicView* v = getGraphicView();
        if (v!=NULL) {
            v->redraw();
        }
    }
}



/**
 * Testing function.
 */
void QC_ApplicationWindow::slotTestInsertText() {
    RS_DEBUG->print("QC_ApplicationWindow::slotTestInsertText()");


    RS_Document* d = getDocument();
    if (d!=NULL) {
        RS_Graphic* graphic = (RS_Graphic*)d;
        if (graphic==NULL) {
            return;
        }

        RS_Text* text;
        RS_TextData textData;

        textData = RS_TextData(RS_Vector(10.0,10.0),
                               10.0, 100.0,
                               RS2::VAlignTop,
                               RS2::HAlignLeft,
                               RS2::LeftToRight,
                               RS2::Exact,
                               1.0,
                               "Andrew",
                               "normal",
                               0.0);
        text = new RS_Text(graphic, textData);

        text->setLayerToActive();
        text->setPen(RS_Pen(RS_Color(255, 0, 0),
                            RS2::Width01,
                            RS2::SolidLine));
        graphic->addEntity(text);

        /*
              double x, y;
              for (y=-250.0; y<=250.0; y+=50.0) {
                  for (x=-250.0; x<=250.0; x+=50.0) {
                      RS_Vector v(x, y);

                      textData = RS_TextData(v,
                                             10.0, 100.0,
                                             RS2::VAlignTop,
                                             RS2::HAlignLeft,
                                             RS2::LeftToRight,
                                             RS2::Exact,
                                             1.0,
                                             "Andrew",
                                             "normal",
                                             0.0);

                      text = new RS_Text(graphic, textData);

                      text->setLayerToActive();
                      text->setPen(RS_Pen(RS_Color(255, 0, 0),
                                          RS2::Width01,
                                          RS2::SolidLine));
                      graphic->addEntity(text);
                  }
              }

              RS_Line* line;
              for (x=0.0; x<M_PI*2.0; x+=0.2) {
                  RS_Vector v(600.0+cos(x)*50.0, 0.0+sin(x)*50.0);

                  line = new RS_Line(graphic,
                                     RS_LineData(RS_Vector(600.0,0.0),
                                                 v));
                  line->setLayerToActive();
                  line->setPenToActive();
                  graphic->addEntity(line);

                  textData = RS_TextData(v,
                                         5.0, 50.0,
                                         RS2::VAlignTop,
                                         RS2::HAlignLeft,
                                         RS2::LeftToRight,
                                         RS2::Exact,
                                         1.0,
                                         "Andrew",
                                         "normal",
                                         x);

                  text = new RS_Text(graphic, textData);

                  text->setLayerToActive();
                  text->setPen(RS_Pen(RS_Color(255, 0, 0),
                                      RS2::Width01,
                                      RS2::SolidLine));
                  graphic->addEntity(text);
              }

              RS_SolidData solidData = RS_SolidData(RS_Vector(5.0, 10.0),
                                                    RS_Vector(25.0, 15.0),
                                                    RS_Vector(15.0, 30.0));

              RS_Solid* s = new RS_Solid(graphic, solidData);

              s->setLayerToActive();
              s->setPen(RS_Pen(RS_Color(255, 255, 0),
                               RS2::Width01,
                               RS2::SolidLine));
              graphic->addEntity(s);

              RS_GraphicView* v = getGraphicView();
              if (v!=NULL) {
                  v->redraw();
              }
        */
    }
}



/**
 * Testing function.
 */
void QC_ApplicationWindow::slotTestInsertImage() {
    RS_DEBUG->print("QC_ApplicationWindow::slotTestInsertImage()");


    RS_Document* d = getDocument();
    if (d!=NULL) {
        RS_Graphic* graphic = (RS_Graphic*)d;
        if (graphic==NULL) {
            return;
        }

        RS_Image* image;
        RS_ImageData imageData;

        imageData = RS_ImageData(0, RS_Vector(50.0,30.0),
                                 RS_Vector(0.5,0.5),
                                 RS_Vector(-0.5,0.5),
                                 RS_Vector(640,480),
                                 "/home/andrew/data/image.png",
                                 50, 50, 0);
        image = new RS_Image(graphic, imageData);

        image->setLayerToActive();
        image->setPen(RS_Pen(RS_Color(255, 0, 0),
                             RS2::Width01,
                             RS2::SolidLine));
        graphic->addEntity(image);
    }
}



/**
 * Testing function.
 */
void QC_ApplicationWindow::slotTestUnicode() {
    RS_DEBUG->print("QC_ApplicationWindow::slotTestUnicode()");

    slotFileOpen("./fonts/unicode.cxf", RS2::FormatCXF);
    RS_Document* d = getDocument();
    if (d!=NULL) {
        RS_Graphic* graphic = (RS_Graphic*)d;
        if (graphic==NULL) {
            return;
        }

        RS_Insert* ins;

        int col;
        int row;
        QChar uCode;       // e.g. 65 (or 'A')
        RS_String strCode;   // unicde as string e.g. '[0041] A'

        graphic->setAutoUpdateBorders(false);

        for (col=0x0000; col<=0xFFF0; col+=0x10) {
            printf("col: %X\n", col);
            for (row=0x0; row<=0xF; row++) {
                //printf("  row: %X\n", row);

                uCode = QChar(col+row);
                //printf("  code: %X\n", uCode.unicode());

                strCode.setNum(uCode.unicode(), 16);
                while (strCode.length()<4) {
                    strCode="0"+strCode;
                }
                strCode = "[" + strCode + "] " + uCode;

                if (graphic->findBlock(strCode)!=NULL) {
                    RS_InsertData d(strCode,
                                    RS_Vector(col/0x10*20.0,row*20.0),
                                    RS_Vector(1.0,1.0), 0.0,
                                    1, 1, RS_Vector(0.0, 0.0),
                                    NULL, RS2::NoUpdate);
                    ins = new RS_Insert(graphic, d);
                    ins->setLayerToActive();
                    ins->setPen(RS_Pen(RS_Color(255, 255, 255),
                                       RS2::Width01,
                                       RS2::SolidLine));
                    ins->update();
                    graphic->addEntity(ins);
                }
            }
        }
        graphic->setAutoUpdateBorders(true);
        graphic->calculateBorders();
    }
}



/**
 * Testing function.
 */
void QC_ApplicationWindow::slotTestMath01() {
    RS_DEBUG->print("QC_ApplicationWindow::slotTestMath01()");

    RS_Document* d = getDocument();
    if (d!=NULL) {
        RS_Graphic* graphic = (RS_Graphic*)d;
        if (graphic==NULL) {
            return;
        }

        // axis
        graphic->addEntity(new RS_Line(graphic,
                                       RS_LineData(RS_Vector(0.0,0.0),
                                                   RS_Vector(2*M_PI,0.0))));
        graphic->addEntity(new RS_Line(graphic,
                                       RS_LineData(RS_Vector(0.0,-1.0),
                                                   RS_Vector(0.0,1.0))));

        // cos
        double a;
        double x = 59.0/ARAD;
        double x_0 = 60.0/ARAD;
        for (a=0.01; a<2*M_PI; a+=0.01) {
            // cos curve:
            RS_Line* line = new RS_Line(graphic,
                                        RS_LineData(RS_Vector(a-0.01, cos(a-0.01)),
                                                    RS_Vector(a, cos(a))));
            graphic->addEntity(line);

            // tangent:
            graphic->addEntity(new RS_Line(graphic,
                                           RS_LineData(RS_Vector(a-0.01,cos(x_0)-sin(x_0)*(a-0.01-x_0)),
                                                       RS_Vector(a,cos(x_0)-sin(x_0)*(a-x_0)))));
        }

        // 59.0 deg
        graphic->addEntity(new RS_Line(graphic,
                                       RS_LineData(RS_Vector(x,0.0),
                                                   RS_Vector(x,1.0))));

        // 60.0 deg
        graphic->addEntity(new RS_Line(graphic,
                                       RS_LineData(RS_Vector(x_0,0.0),
                                                   RS_Vector(x_0,1.0))));

        // tangent
        //graphic->addEntity(new RS_Line(graphic,
        //                   RS_Vector(0.0,cos(x_0)-sin(x_0)*(0.0-x_0)),
        //                   RS_Vector(6.0,cos(x_0)-sin(x_0)*(6.0-x_0))));


        RS_GraphicView* v = getGraphicView();
        if (v!=NULL) {
            v->redraw();
        }
    }
}




/**
 * Testing function.
 */
void QC_ApplicationWindow::slotTestResize640() {
    RS_DEBUG->print("QC_ApplicationWindow::slotTestResize640()");

    resize(640, 480);
}



/**
 * Testing function.
 */
void QC_ApplicationWindow::slotTestResize800() {
    RS_DEBUG->print("QC_ApplicationWindow::slotTestResize800()");

    resize(800, 600);
}



/**
 * Testing function.
 */
void QC_ApplicationWindow::slotTestResize1024() {
    RS_DEBUG->print("QC_ApplicationWindow::slotTestResize1024()");

    resize(1024, 768);
}



/**
 * overloaded for Message box on last window exit.
 */
bool QC_ApplicationWindow::queryExit(bool force) {
    RS_DEBUG->print("QC_ApplicationWindow::queryExit()");

    bool succ = true;

	 QWidgetList list = workspace->windowList();
	
	while (!list.isEmpty()) {
		QC_MDIWindow *tmp=(QC_MDIWindow*)list.takeFirst();
		succ = tmp->closeMDI(force);
		if (!succ) {
            break;
        }
	}

    if (succ) {
        storeSettings();
    }

    RS_DEBUG->print("QC_ApplicationWindow::queryExit(): OK");

    return succ;
}



/**
 * Handle hotkeys. Don't let it to the default handler of Qt.
 * it will consume them also if a text field is active
 * which means it's impossible to enter a command.
 */
void QC_ApplicationWindow::keyPressEvent(QKeyEvent* e) {

    // multi key codes:
    static QTime ts = QTime();
    static QList<int> doubleCharacters;
    QTime now = QTime::currentTime();
    bool actionProcessed=false;
    doubleCharacters << e->key();
    if (doubleCharacters.size()>2)
<<<<<<< HEAD
        doubleCharacters=doubleCharacters.mid(doubleCharacters.size()-2,2);
=======
        doubleCharacters=doubleCharacters.mid(doubleCharacters.size()-1,2);
>>>>>>> d71d8e08
    if (ts.msecsTo(now)<2000) {

        QString code="";
        QList<int>::iterator i;
        for (i = doubleCharacters.begin(); i != doubleCharacters.end(); ++i)
             code += QChar(*i);

        // Check against double keycode handler
        if (actionHandler->keycode(code)==true) {
            actionProcessed=true;
        }

        // Matches doublescape, since this is not a action, it's not done in actionHandler (is that logical??)
        if (doubleCharacters == (QList<int>() << Qt::Key_Escape << Qt::Key_Escape) ) {
            slotKillAllActions();
            actionProcessed=true;
            RS_DEBUG->print("QC_ApplicationWindow::Got double escape!");
        }

        if (actionProcessed) {
            doubleCharacters.clear();
        }
    }
    ts = now;

    if (actionProcessed==false) {
        // single key codes:
        switch (e->key()) {
        case Qt::Key_Shift:
        case Qt::Key_Control:
        case Qt::Key_Meta:
        case Qt::Key_Alt:
        case Qt::Key_CapsLock: {
                QMainWindow::keyPressEvent(e);

                // forward to actions:
                RS_GraphicView* graphicView = getGraphicView();
                if (graphicView!=NULL) {
                    graphicView->keyPressEvent(e);
                }
                e->accept();
            }
            break;

        case Qt::Key_Escape:
            slotBack();
            e->accept();
            break;

        case Qt::Key_Return:
            slotEnter();
            e->accept();
            break;

        case Qt::Key_Plus:
            actionHandler->slotZoomIn();
            e->accept();
            break;

        case Qt::Key_Minus:
            actionHandler->slotZoomOut();
            e->accept();
            break;

        default:
            e->ignore();
            RS_DEBUG->print("QC_ApplicationWindow::KeyPressEvent: IGNORED");
            break;
        }
    }

    if (e->isAccepted()) {
        RS_DEBUG->print("QC_ApplicationWindow::KeyPressEvent: Accepted");
        return;
    }



    QMainWindow::keyPressEvent(e);
}


void QC_ApplicationWindow::keyReleaseEvent(QKeyEvent* e) {

    switch (e->key()) {
    case Qt::Key_Shift:
    case Qt::Key_Control:
    case Qt::Key_Meta:
    case Qt::Key_Alt:
    case Qt::Key_CapsLock: {
            QMainWindow::keyReleaseEvent(e);

            // forward to actions:
            RS_GraphicView* graphicView = getGraphicView();
            if (graphicView!=NULL) {
                graphicView->keyReleaseEvent(e);
            }
            e->accept();
        }
        break;
    }

    QMainWindow::keyPressEvent(e);
}


<|MERGE_RESOLUTION|>--- conflicted
+++ resolved
@@ -3996,11 +3996,7 @@
     bool actionProcessed=false;
     doubleCharacters << e->key();
     if (doubleCharacters.size()>2)
-<<<<<<< HEAD
         doubleCharacters=doubleCharacters.mid(doubleCharacters.size()-2,2);
-=======
-        doubleCharacters=doubleCharacters.mid(doubleCharacters.size()-1,2);
->>>>>>> d71d8e08
     if (ts.msecsTo(now)<2000) {
 
         QString code="";
